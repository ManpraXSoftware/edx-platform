# -*- coding: utf-8 -*-
"""
This config file runs the simplest dev environment using sqlite, and db-based
sessions. Assumes structure:

/envroot/
        /db   # This is where it'll write the database file
        /edx-platform  # The location of this repo
        /log  # Where we're going to write log files
"""

# We intentionally define lots of variables that aren't used, and
# want to import all variables from base settings files
# pylint: disable=wildcard-import, unused-wildcard-import

# Pylint gets confused by path.py instances, which report themselves as class
# objects. As a result, pylint applies the wrong regex in validating names,
# and throws spurious errors. Therefore, we disable invalid-name checking.
# pylint: disable=invalid-name

from .common import *
import os
from path import Path as path
from uuid import uuid4
from warnings import filterwarnings, simplefilter

from util.db import NoOpMigrationModules
from openedx.core.lib.tempdir import mkdtemp_clean

# This patch disables the commit_on_success decorator during tests
# in TestCase subclasses.
from util.testing import patch_testcase, patch_sessions
patch_testcase()
patch_sessions()

# Silence noisy logs to make troubleshooting easier when tests fail.
import logging
LOG_OVERRIDES = [
    ('factory.generate', logging.ERROR),
    ('factory.containers', logging.ERROR),
]
for log_name, log_level in LOG_OVERRIDES:
    logging.getLogger(log_name).setLevel(log_level)

# mongo connection settings
MONGO_PORT_NUM = int(os.environ.get('EDXAPP_TEST_MONGO_PORT', '27017'))
MONGO_HOST = os.environ.get('EDXAPP_TEST_MONGO_HOST', 'localhost')

os.environ['DJANGO_LIVE_TEST_SERVER_ADDRESS'] = 'localhost:8000-9000'

THIS_UUID = uuid4().hex[:5]

# can't test start dates with this True, but on the other hand,
# can test everything else :)
FEATURES['DISABLE_START_DATES'] = True

# Most tests don't use the discussion service, so we turn it off to speed them up.
# Tests that do can enable this flag, but must use the UrlResetMixin class to force urls.py
# to reload. For consistency in user-experience, keep the value of this setting in sync with
# the one in cms/envs/test.py
FEATURES['ENABLE_DISCUSSION_SERVICE'] = False

FEATURES['ENABLE_SERVICE_STATUS'] = True

FEATURES['ENABLE_SHOPPING_CART'] = True

FEATURES['ENABLE_VERIFIED_CERTIFICATES'] = True

# Enable this feature for course staff grade downloads, to enable acceptance tests
FEATURES['ENABLE_GRADE_DOWNLOADS'] = True
FEATURES['ALLOW_COURSE_STAFF_GRADE_DOWNLOADS'] = True

GRADES_DOWNLOAD['ROOT_PATH'] += "-{}".format(os.getpid())
FINANCIAL_REPORTS['ROOT_PATH'] += "-{}".format(os.getpid())


# Toggles embargo on for testing
FEATURES['EMBARGO'] = True

FEATURES['ENABLE_COMBINED_LOGIN_REGISTRATION'] = True

# Need wiki for courseware views to work. TODO (vshnayder): shouldn't need it.
WIKI_ENABLED = True

# Enable a parental consent age limit for testing
PARENTAL_CONSENT_AGE_LIMIT = 13

# Makes the tests run much faster...
SOUTH_TESTS_MIGRATE = False  # To disable migrations and use syncdb instead

# Nose Test Runner
TEST_RUNNER = 'openedx.core.djangolib.nose.NoseTestSuiteRunner'

_SYSTEM = 'lms'

_REPORT_DIR = REPO_ROOT / 'reports' / _SYSTEM
_REPORT_DIR.makedirs_p()
_NOSEID_DIR = REPO_ROOT / '.testids' / _SYSTEM
_NOSEID_DIR.makedirs_p()

NOSE_ARGS = [
    '--id-file', _NOSEID_DIR / 'noseids',
]

NOSE_PLUGINS = [
    'openedx.core.djangolib.testing.utils.NoseDatabaseIsolation'
]

# Local Directories
TEST_ROOT = path("test_root")
# Want static files in the same dir for running on jenkins.
STATIC_ROOT = TEST_ROOT / "staticfiles"

STATUS_MESSAGE_PATH = TEST_ROOT / "status_message.json"

COURSES_ROOT = TEST_ROOT / "data"
DATA_DIR = COURSES_ROOT

COMMON_TEST_DATA_ROOT = COMMON_ROOT / "test" / "data"
# Where the content data is checked out.  This may not exist on jenkins.
GITHUB_REPO_ROOT = ENV_ROOT / "data"

USE_I18N = True
LANGUAGE_CODE = 'en'  # tests assume they will get English.

XQUEUE_INTERFACE = {
    "url": "http://sandbox-xqueue.edx.org",
    "django_auth": {
        "username": "lms",
        "password": "***REMOVED***"
    },
    "basic_auth": ('anant', 'agarwal'),
}
XQUEUE_WAITTIME_BETWEEN_REQUESTS = 5  # seconds

# Don't rely on a real staff grading backend
MOCK_STAFF_GRADING = True
MOCK_PEER_GRADING = True

############################ STATIC FILES #############################

# TODO (cpennington): We need to figure out how envs/test.py can inject things
# into common.py so that we don't have to repeat this sort of thing
STATICFILES_DIRS = [
    COMMON_ROOT / "static",
    PROJECT_ROOT / "static",
]
STATICFILES_DIRS += [
    (course_dir, COMMON_TEST_DATA_ROOT / course_dir)
    for course_dir in os.listdir(COMMON_TEST_DATA_ROOT)
    if os.path.isdir(COMMON_TEST_DATA_ROOT / course_dir)
]

# Avoid having to run collectstatic before the unit test suite
# If we don't add these settings, then Django templates that can't
# find pipelined assets will raise a ValueError.
# http://stackoverflow.com/questions/12816941/unit-testing-with-django-pipeline
STATICFILES_STORAGE = 'pipeline.storage.NonPackagingPipelineStorage'

# Don't use compression during tests
PIPELINE_JS_COMPRESSOR = None

update_module_store_settings(
    MODULESTORE,
    module_store_options={
        'fs_root': TEST_ROOT / "data",
    },
    xml_store_options={
        'data_dir': mkdtemp_clean(dir=TEST_ROOT),  # never inadvertently load all the XML courses
    },
    doc_store_settings={
        'host': MONGO_HOST,
        'port': MONGO_PORT_NUM,
        'db': 'test_xmodule_{}'.format(THIS_UUID),
        'collection': 'test_modulestore',
    },
)

CONTENTSTORE = {
    'ENGINE': 'xmodule.contentstore.mongo.MongoContentStore',
    'DOC_STORE_CONFIG': {
        'host': MONGO_HOST,
        'db': 'test_xcontent_{}'.format(THIS_UUID),
        'port': MONGO_PORT_NUM,
    }
}

DATABASES = {
    'default': {
        'ENGINE': 'django.db.backends.sqlite3',
        'ATOMIC_REQUESTS': True,
    },
    'student_module_history': {
        'ENGINE': 'django.db.backends.sqlite3',
    },
}

if os.environ.get('DISABLE_MIGRATIONS'):
    # Create tables directly from apps' models. This can be removed once we upgrade
    # to Django 1.9, which allows setting MIGRATION_MODULES to None in order to skip migrations.
    MIGRATION_MODULES = NoOpMigrationModules()

# Make sure we test with the extended history table
FEATURES['ENABLE_CSMH_EXTENDED'] = True
INSTALLED_APPS += ('coursewarehistoryextended',)

CACHES = {
    # This is the cache used for most things.
    # In staging/prod envs, the sessions also live here.
    'default': {
        'BACKEND': 'django.core.cache.backends.dummy.DummyCache',
    },

    # The general cache is what you get if you use our util.cache. It's used for
    # things like caching the course.xml file for different A/B test groups.
    # We set it to be a DummyCache to force reloading of course.xml in dev.
    # In staging environments, we would grab VERSION from data uploaded by the
    # push process.
    'general': {
        'BACKEND': 'django.core.cache.backends.dummy.DummyCache',
    },

    'mongo_metadata_inheritance': {
        'BACKEND': 'django.core.cache.backends.dummy.DummyCache',
    },
    'loc_cache': {
        'BACKEND': 'django.core.cache.backends.dummy.DummyCache',
    },
    'course_structure_cache': {
        'BACKEND': 'django.core.cache.backends.dummy.DummyCache',
    },
}

# Dummy secret key for dev
SECRET_KEY = '85920908f28904ed733fe576320db18cabd7b6cd'

# hide ratelimit warnings while running tests
filterwarnings('ignore', message='No request passed to the backend, unable to rate-limit')

# Ignore deprecation warnings (so we don't clutter Jenkins builds/production)
# https://docs.python.org/2/library/warnings.html#the-warnings-filter
# Change to "default" to see the first instance of each hit
# or "error" to convert all into errors
simplefilter('ignore')

############################# SECURITY SETTINGS ################################
# Default to advanced security in common.py, so tests can reset here to use
# a simpler security model
FEATURES['ENFORCE_PASSWORD_POLICY'] = False
FEATURES['ENABLE_MAX_FAILED_LOGIN_ATTEMPTS'] = False
FEATURES['SQUELCH_PII_IN_LOGS'] = False
FEATURES['PREVENT_CONCURRENT_LOGINS'] = False
FEATURES['ADVANCED_SECURITY'] = False
PASSWORD_MIN_LENGTH = None
PASSWORD_COMPLEXITY = {}

######### Third-party auth ##########
FEATURES['ENABLE_THIRD_PARTY_AUTH'] = True

AUTHENTICATION_BACKENDS = (
    'social.backends.google.GoogleOAuth2',
    'social.backends.linkedin.LinkedinOAuth2',
    'social.backends.facebook.FacebookOAuth2',
    'social.backends.azuread.AzureADOAuth2',
    'social.backends.twitter.TwitterOAuth',
    'third_party_auth.dummy.DummyBackend',
    'third_party_auth.saml.SAMLAuthBackend',
    'third_party_auth.lti.LTIAuthBackend',
) + AUTHENTICATION_BACKENDS

THIRD_PARTY_AUTH_CUSTOM_AUTH_FORMS = {
    'custom1': {
        'secret_key': 'opensesame',
        'url': '/misc/my-custom-registration-form',
        'error_url': '/misc/my-custom-sso-error-page'
    },
}

################################## OPENID #####################################
FEATURES['AUTH_USE_OPENID'] = True
FEATURES['AUTH_USE_OPENID_PROVIDER'] = True

################################## SHIB #######################################
FEATURES['AUTH_USE_SHIB'] = True
FEATURES['SHIB_DISABLE_TOS'] = True
FEATURES['RESTRICT_ENROLL_BY_REG_METHOD'] = True

OPENID_CREATE_USERS = False
OPENID_UPDATE_DETAILS_FROM_SREG = True
OPENID_USE_AS_ADMIN_LOGIN = False
OPENID_PROVIDER_TRUSTED_ROOTS = ['*']

############################## OAUTH2 Provider ################################
FEATURES['ENABLE_OAUTH2_PROVIDER'] = True
# don't cache courses for testing
OIDC_COURSE_HANDLER_CACHE_TIMEOUT = 0

########################### External REST APIs #################################
FEATURES['ENABLE_MOBILE_REST_API'] = True
FEATURES['ENABLE_VIDEO_ABSTRACTION_LAYER_API'] = True

###################### Payment ##############################3
# Enable fake payment processing page
FEATURES['ENABLE_PAYMENT_FAKE'] = True

# Configure the payment processor to use the fake processing page
# Since both the fake payment page and the shoppingcart app are using
# the same settings, we can generate this randomly and guarantee
# that they are using the same secret.
from random import choice
from string import letters, digits, punctuation
RANDOM_SHARED_SECRET = ''.join(
    choice(letters + digits + punctuation)
    for x in range(250)
)

CC_PROCESSOR_NAME = 'CyberSource2'
CC_PROCESSOR['CyberSource2']['SECRET_KEY'] = RANDOM_SHARED_SECRET
CC_PROCESSOR['CyberSource2']['ACCESS_KEY'] = "0123456789012345678901"
CC_PROCESSOR['CyberSource2']['PROFILE_ID'] = "edx"
CC_PROCESSOR['CyberSource2']['PURCHASE_ENDPOINT'] = "/shoppingcart/payment_fake"

FEATURES['STORE_BILLING_INFO'] = True

########################### SYSADMIN DASHBOARD ################################
FEATURES['ENABLE_SYSADMIN_DASHBOARD'] = True
GIT_REPO_DIR = TEST_ROOT / "course_repos"

################################# CELERY ######################################

CELERY_ALWAYS_EAGER = True
CELERY_RESULT_BACKEND = 'djcelery.backends.cache:CacheBackend'

######################### MARKETING SITE ###############################

MKTG_URL_LINK_MAP = {
    'ABOUT': 'about',
    'CONTACT': 'contact',
    'HELP_CENTER': 'help-center',
    'COURSES': 'courses',
    'ROOT': 'root',
    'TOS': 'tos',
    'HONOR': 'honor',
    'PRIVACY': 'privacy',
    'CAREERS': 'careers',
    'NEWS': 'news',
    'PRESS': 'press',
    'BLOG': 'blog',
    'DONATE': 'donate',
    'SITEMAP.XML': 'sitemap_xml',

    # Verified Certificates
    'WHAT_IS_VERIFIED_CERT': 'verified-certificate',
}

SUPPORT_SITE_LINK = 'https://support.example.com'

############################ STATIC FILES #############################
DEFAULT_FILE_STORAGE = 'django.core.files.storage.FileSystemStorage'
MEDIA_ROOT = TEST_ROOT / "uploads"
MEDIA_URL = "/static/uploads/"
STATICFILES_DIRS.append(("uploads", MEDIA_ROOT))

_NEW_STATICFILES_DIRS = []
# Strip out any static files that aren't in the repository root
# so that the tests can run with only the edx-platform directory checked out
for static_dir in STATICFILES_DIRS:
    # Handle both tuples and non-tuple directory definitions
    try:
        _, data_dir = static_dir
    except ValueError:
        data_dir = static_dir

    if data_dir.startswith(REPO_ROOT):
        _NEW_STATICFILES_DIRS.append(static_dir)
STATICFILES_DIRS = _NEW_STATICFILES_DIRS

FILE_UPLOAD_TEMP_DIR = TEST_ROOT / "uploads"
FILE_UPLOAD_HANDLERS = (
    'django.core.files.uploadhandler.MemoryFileUploadHandler',
    'django.core.files.uploadhandler.TemporaryFileUploadHandler',
)

########################### Server Ports ###################################

# These ports are carefully chosen so that if the browser needs to
# access them, they will be available through the SauceLabs SSH tunnel
LETTUCE_SERVER_PORT = 8003
XQUEUE_PORT = 8040
YOUTUBE_PORT = 8031
LTI_PORT = 8765
VIDEO_SOURCE_PORT = 8777

FEATURES['PREVIEW_LMS_BASE'] = "preview.localhost"
############### Module Store Items ##########
PREVIEW_DOMAIN = FEATURES['PREVIEW_LMS_BASE'].split(':')[0]
HOSTNAME_MODULESTORE_DEFAULT_MAPPINGS = {
    PREVIEW_DOMAIN: 'draft-preferred'
}


################### Make tests faster

#http://slacy.com/blog/2012/04/make-your-tests-faster-in-django-1-4/
PASSWORD_HASHERS = (
    # 'django.contrib.auth.hashers.PBKDF2PasswordHasher',
    # 'django.contrib.auth.hashers.PBKDF2SHA1PasswordHasher',
    # 'django.contrib.auth.hashers.BCryptPasswordHasher',
    'django.contrib.auth.hashers.SHA1PasswordHasher',
    'django.contrib.auth.hashers.MD5PasswordHasher',
    # 'django.contrib.auth.hashers.CryptPasswordHasher',
)

### This enables the Metrics tab for the Instructor dashboard ###########
FEATURES['CLASS_DASHBOARD'] = True

################### Make tests quieter

# OpenID spews messages like this to stderr, we don't need to see them:
#   Generated checkid_setup request to http://testserver/openid/provider/login/ with assocication {HMAC-SHA1}{51d49995}{s/kRmA==}

import openid.oidutil
openid.oidutil.log = lambda message, level=0: None

PLATFORM_NAME = "edX"
SITE_NAME = "edx.org"

# set up some testing for microsites
FEATURES['USE_MICROSITES'] = True
<<<<<<< HEAD
MICROSITE_ROOT_DIR = COMMON_ROOT / 'test' / 'test_microsites'
=======
MICROSITE_ROOT_DIR = COMMON_ROOT / 'test' / 'test_sites'
>>>>>>> abd9920e
MICROSITE_CONFIGURATION = {
    "test_site": {
        "domain_prefix": "test-site",
        "university": "test_site",
        "platform_name": "Test Site",
        "logo_image_url": "test_site/images/header-logo.png",
        "email_from_address": "test_site@edx.org",
        "payment_support_email": "test_site@edx.org",
        "ENABLE_MKTG_SITE": False,
        "SITE_NAME": "test_site.localhost",
        "course_org_filter": "TestSiteX",
        "course_about_show_social_links": False,
        "css_overrides_file": "test_site/css/test_site.css",
        "show_partners": False,
        "show_homepage_promo_video": False,
        "course_index_overlay_text": "This is a Test Site Overlay Text.",
        "course_index_overlay_logo_file": "test_site/images/header-logo.png",
        "homepage_overlay_html": "<h1>This is a Test Site Overlay HTML</h1>",
        "ALWAYS_REDIRECT_HOMEPAGE_TO_DASHBOARD_FOR_AUTHENTICATED_USER": False,
        "COURSE_CATALOG_VISIBILITY_PERMISSION": "see_in_catalog",
        "COURSE_ABOUT_VISIBILITY_PERMISSION": "see_about_page",
        "ENABLE_SHOPPING_CART": True,
        "ENABLE_PAID_COURSE_REGISTRATION": True,
        "SESSION_COOKIE_DOMAIN": "test_site.localhost",
        "LINKEDIN_COMPANY_ID": "test",
        "FACEBOOK_APP_ID": "12345678908",
        "urls": {
            'ABOUT': 'test-site/about',
            'PRIVACY': 'test-site/privacy',
            'TOS_AND_HONOR': 'test-site/tos-and-honor',
        },
    },
    "site_with_logistration": {
        "domain_prefix": "logistration",
        "university": "logistration",
        "platform_name": "Test logistration",
        "logo_image_url": "test_site/images/header-logo.png",
        "email_from_address": "test_site@edx.org",
        "payment_support_email": "test_site@edx.org",
        "ENABLE_MKTG_SITE": False,
        "ENABLE_COMBINED_LOGIN_REGISTRATION": True,
        "SITE_NAME": "test_site.localhost",
        "course_org_filter": "LogistrationX",
        "course_about_show_social_links": False,
        "css_overrides_file": "test_site/css/test_site.css",
        "show_partners": False,
        "show_homepage_promo_video": False,
        "course_index_overlay_text": "Logistration.",
        "course_index_overlay_logo_file": "test_site/images/header-logo.png",
        "homepage_overlay_html": "<h1>This is a Logistration HTML</h1>",
        "ALWAYS_REDIRECT_HOMEPAGE_TO_DASHBOARD_FOR_AUTHENTICATED_USER": False,
        "COURSE_CATALOG_VISIBILITY_PERMISSION": "see_in_catalog",
        "COURSE_ABOUT_VISIBILITY_PERMISSION": "see_about_page",
        "ENABLE_SHOPPING_CART": True,
        "ENABLE_PAID_COURSE_REGISTRATION": True,
        "SESSION_COOKIE_DOMAIN": "test_logistration.localhost",
    },
    "default": {
        "university": "default_university",
        "domain_prefix": "www",
    }
}

<<<<<<< HEAD
MICROSITE_TEST_HOSTNAME = 'testmicrosite.testserver'
MICROSITE_LOGISTRATION_HOSTNAME = 'logistration.testserver'

# add extra template directory for test-only templates
MAKO_TEMPLATES['main'].extend([
    COMMON_ROOT / 'test' / 'templates',
    COMMON_ROOT / 'test' / 'test_microsites'
=======
MICROSITE_TEST_HOSTNAME = 'test-site.testserver'
MICROSITE_LOGISTRATION_HOSTNAME = 'logistration.testserver'

TEST_THEME = COMMON_ROOT / "test" / "test-theme"

# add extra template directory for test-only templates
MAKO_TEMPLATES['main'].extend([
    COMMON_ROOT / 'test' / 'templates',
    COMMON_ROOT / 'test' / 'test_sites',
    REPO_ROOT / 'openedx' / 'core' / 'djangolib' / 'tests' / 'templates',
>>>>>>> abd9920e
])


# Setting for the testing of Software Secure Result Callback
VERIFY_STUDENT["SOFTWARE_SECURE"] = {
    "API_ACCESS_KEY": "BBBBBBBBBBBBBBBBBBBB",
    "API_SECRET_KEY": "CCCCCCCCCCCCCCCCCCCCCCCCCCCCCCCCCCCCCCCC",
}

VIDEO_CDN_URL = {
    'CN': 'http://api.xuetangx.com/edx/video?s3_url='
}

######### dashboard git log settings #########
MONGODB_LOG = {
    'host': MONGO_HOST,
    'port': MONGO_PORT_NUM,
    'user': '',
    'password': '',
    'db': 'xlog',
}

NOTES_DISABLED_TABS = []

# Enable EdxNotes for tests.
FEATURES['ENABLE_EDXNOTES'] = True

# Enable teams feature for tests.
FEATURES['ENABLE_TEAMS'] = True

# Enable courseware search for tests
FEATURES['ENABLE_COURSEWARE_SEARCH'] = True

# Enable dashboard search for tests
FEATURES['ENABLE_DASHBOARD_SEARCH'] = True

# Use MockSearchEngine as the search engine for test scenario
SEARCH_ENGINE = "search.tests.mock_search_engine.MockSearchEngine"

FACEBOOK_APP_SECRET = "Test"
FACEBOOK_APP_ID = "Test"
FACEBOOK_API_VERSION = "v2.2"

######### custom courses #########
INSTALLED_APPS += ('lms.djangoapps.ccx', 'openedx.core.djangoapps.ccxcon')
FEATURES['CUSTOM_COURSES_EDX'] = True

# Set dummy values for profile image settings.
PROFILE_IMAGE_BACKEND = {
    'class': 'storages.backends.overwrite.OverwriteStorage',
    'options': {
        'location': MEDIA_ROOT,
        'base_url': 'http://example-storage.com/profile-images/',
    },
}
PROFILE_IMAGE_DEFAULT_FILENAME = 'default'
PROFILE_IMAGE_DEFAULT_FILE_EXTENSION = 'png'
PROFILE_IMAGE_SECRET_KEY = 'secret'
PROFILE_IMAGE_MAX_BYTES = 1024 * 1024
PROFILE_IMAGE_MIN_BYTES = 100

# Enable the LTI provider feature for testing
FEATURES['ENABLE_LTI_PROVIDER'] = True
INSTALLED_APPS += ('lti_provider',)
AUTHENTICATION_BACKENDS += ('lti_provider.users.LtiBackend',)

# ORGANIZATIONS
FEATURES['ORGANIZATIONS_APP'] = True

# Financial assistance page
FEATURES['ENABLE_FINANCIAL_ASSISTANCE_FORM'] = True

JWT_AUTH.update({
    'JWT_SECRET_KEY': 'test-secret',
    'JWT_ISSUER': 'https://test-provider/oauth2',
    'JWT_AUDIENCE': 'test-key',
})

# Set the default Oauth2 Provider Model so that migrations can run in
# verbose mode
OAUTH2_PROVIDER_APPLICATION_MODEL = 'oauth2_provider.Application'

COURSE_CATALOG_API_URL = 'https://catalog.example.com/api/v1'

COMPREHENSIVE_THEME_DIRS = [REPO_ROOT / "themes", REPO_ROOT / "common/test"]<|MERGE_RESOLUTION|>--- conflicted
+++ resolved
@@ -427,11 +427,7 @@
 
 # set up some testing for microsites
 FEATURES['USE_MICROSITES'] = True
-<<<<<<< HEAD
-MICROSITE_ROOT_DIR = COMMON_ROOT / 'test' / 'test_microsites'
-=======
 MICROSITE_ROOT_DIR = COMMON_ROOT / 'test' / 'test_sites'
->>>>>>> abd9920e
 MICROSITE_CONFIGURATION = {
     "test_site": {
         "domain_prefix": "test-site",
@@ -495,15 +491,6 @@
     }
 }
 
-<<<<<<< HEAD
-MICROSITE_TEST_HOSTNAME = 'testmicrosite.testserver'
-MICROSITE_LOGISTRATION_HOSTNAME = 'logistration.testserver'
-
-# add extra template directory for test-only templates
-MAKO_TEMPLATES['main'].extend([
-    COMMON_ROOT / 'test' / 'templates',
-    COMMON_ROOT / 'test' / 'test_microsites'
-=======
 MICROSITE_TEST_HOSTNAME = 'test-site.testserver'
 MICROSITE_LOGISTRATION_HOSTNAME = 'logistration.testserver'
 
@@ -514,7 +501,6 @@
     COMMON_ROOT / 'test' / 'templates',
     COMMON_ROOT / 'test' / 'test_sites',
     REPO_ROOT / 'openedx' / 'core' / 'djangolib' / 'tests' / 'templates',
->>>>>>> abd9920e
 ])
 
 
