describe 'Problem', ->
  beforeEach ->
    # Stub MathJax
    window.MathJax =
      Hub: jasmine.createSpyObj('MathJax.Hub', ['getAllJax', 'Queue'])
      Callback: jasmine.createSpyObj('MathJax.Callback', ['After'])
    @stubbedJax = root: jasmine.createSpyObj('jax.root', ['toMathML'])
    MathJax.Hub.getAllJax.andReturn [@stubbedJax]
    window.update_schematics = ->
    spyOn SR, 'readElts'
    spyOn SR, 'readText'

    # Load this function from spec/helper.coffee
    # Note that if your test fails with a message like:
    # 'External request attempted for blah, which is not defined.'
    # this msg is coming from the stubRequests function else clause.
    jasmine.stubRequests()

    loadFixtures 'problem.html'

    spyOn Logger, 'log'
    spyOn($.fn, 'load').andCallFake (url, callback) ->
      $(@).html readFixtures('problem_content.html')
      callback()

  describe 'constructor', ->

    it 'set the element from html', ->
      @problem999 = new Problem ("
        <section class='xblock xblock-student_view xmodule_display xmodule_CapaModule' data-type='Problem'>
          <section id='problem_999'
                   class='problems-wrapper'
                   data-problem-id='i4x://edX/999/problem/Quiz'
                   data-url='/problem/quiz/'>
          </section>
        </section>
        ")
      expect(@problem999.element_id).toBe 'problem_999'

    it 'set the element from loadFixtures', ->
      @problem1 = new Problem($('.xblock-student_view'))
      expect(@problem1.element_id).toBe 'problem_1'

  describe 'bind', ->
    beforeEach ->
      spyOn window, 'update_schematics'
      MathJax.Hub.getAllJax.andReturn [@stubbedJax]
      @problem = new Problem($('.xblock-student_view'))

    it 'set mathjax typeset', ->
      expect(MathJax.Hub.Queue).toHaveBeenCalled()

    it 'update schematics', ->
      expect(window.update_schematics).toHaveBeenCalled()

    it 'bind answer refresh on button click', ->
      expect($('div.action button')).toHandleWith 'click', @problem.refreshAnswers

    it 'bind the check button', ->
      expect($('div.action button.check')).toHandleWith 'click', @problem.check_fd

    it 'bind the reset button', ->
      expect($('div.action button.reset')).toHandleWith 'click', @problem.reset

    it 'bind the show button', ->
      expect($('div.action button.show')).toHandleWith 'click', @problem.show

    it 'bind the save button', ->
      expect($('div.action button.save')).toHandleWith 'click', @problem.save

    it 'bind the math input', ->
      expect($('input.math')).toHandleWith 'keyup', @problem.refreshMath

    # TODO: figure out why failing
    xit 'replace math content on the page', ->
      expect(MathJax.Hub.Queue.mostRecentCall.args).toEqual [
        ['Text', @stubbedJax, ''],
        [@problem.updateMathML, @stubbedJax, $('#input_example_1').get(0)]
      ]

  describe 'bind_with_custom_input_id', ->
    beforeEach ->
      spyOn window, 'update_schematics'
      MathJax.Hub.getAllJax.andReturn [@stubbedJax]
      @problem = new Problem($('.xblock-student_view'))
      $(@).html readFixtures('problem_content_1240.html')

    it 'bind the check button', ->
<<<<<<< HEAD
      expect($('div.action input.check')).toHandleWith 'click', @problem.check_fd
=======
      expect($('div.action button.check')).toHandleWith 'click', @problem.check_fd
>>>>>>> bde4dc5f

    it 'bind the show button', ->
      expect($('div.action button.show')).toHandleWith 'click', @problem.show

  describe 'renderProgressState', ->
    beforeEach ->
      @problem = new Problem($('.xblock-student_view'))
      #@renderProgressState = @problem.renderProgressState

    describe 'with a status of "none"', ->
      it 'reports the number of points possible', ->
        @problem.el.data('progress_status', 'none')
        @problem.el.data('progress_detail', '0/1')
        @problem.renderProgressState()
        expect(@problem.$('.problem-progress').html()).toEqual "(1 point possible)"

    describe 'with any other valid status', ->
      it 'reports the current score', ->
        @problem.el.data('progress_status', 'foo')
        @problem.el.data('progress_detail', '1/1')
        @problem.renderProgressState()
        expect(@problem.$('.problem-progress').html()).toEqual "(1/1 point)"

  describe 'render', ->
    beforeEach ->
      @problem = new Problem($('.xblock-student_view'))
      @bind = @problem.bind
      spyOn @problem, 'bind'

    describe 'with content given', ->
      beforeEach ->
        @problem.render 'Hello World'

      it 'render the content', ->
        expect(@problem.el.html()).toEqual 'Hello World'

      it 're-bind the content', ->
        expect(@problem.bind).toHaveBeenCalled()

    describe 'with no content given', ->
      beforeEach ->
        spyOn($, 'postWithPrefix').andCallFake (url, callback) ->
          callback html: "Hello World"
        @problem.render()

      it 'load the content via ajax', ->
        expect(@problem.el.html()).toEqual 'Hello World'

      it 're-bind the content', ->
        expect(@problem.bind).toHaveBeenCalled()

  describe 'check_fd', ->
    beforeEach ->
      # Insert an input of type file outside of the problem.
      $('.xblock-student_view').after('<input type="file" />')
      @problem = new Problem($('.xblock-student_view'))
      spyOn(@problem, 'check')

    it 'check method is called if input of type file is not in problem', ->
      @problem.check_fd()
      expect(@problem.check).toHaveBeenCalled()

  describe 'check', ->
    beforeEach ->
      @problem = new Problem($('.xblock-student_view'))
      @problem.answers = 'foo=1&bar=2'

    it 'log the problem_check event', ->
      spyOn($, 'postWithPrefix').andCallFake (url, answers, callback) ->
        promise =
          always: (callable) -> callable()
          done: (callable) -> callable()
      @problem.check()
      expect(Logger.log).toHaveBeenCalledWith 'problem_check', 'foo=1&bar=2'

    it 'log the problem_graded event, after the problem is done grading.', ->
      spyOn($, 'postWithPrefix').andCallFake (url, answers, callback) ->
        response =
          success: 'correct'
          contents: 'mock grader response'
        callback(response)
        promise =
          always: (callable) -> callable()
          done: (callable) -> callable()
      @problem.check()
      expect(Logger.log).toHaveBeenCalledWith 'problem_graded', ['foo=1&bar=2', 'mock grader response'], @problem.id

    it 'submit the answer for check', ->
      spyOn($, 'postWithPrefix').andCallFake (url, answers, callback) ->
        promise =
          always: (callable) -> callable()
          done: (callable) -> callable()
      @problem.check()
      expect($.postWithPrefix).toHaveBeenCalledWith '/problem/Problem1/problem_check',
          'foo=1&bar=2', jasmine.any(Function)

    describe 'when the response is correct', ->
      it 'call render with returned content', ->
        spyOn($, 'postWithPrefix').andCallFake (url, answers, callback) ->
          callback(success: 'correct', contents: 'Correct!')
          promise =
            always: (callable) -> callable()
            done: (callable) -> callable()
        @problem.check()
        expect(@problem.el.html()).toEqual 'Correct!'
        expect(window.SR.readElts).toHaveBeenCalled()

    describe 'when the response is incorrect', ->
      it 'call render with returned content', ->
        spyOn($, 'postWithPrefix').andCallFake (url, answers, callback) ->
          callback(success: 'incorrect', contents: 'Incorrect!')
          promise =
            always: (callable) -> callable()
            done: (callable) -> callable()
        @problem.check()
        expect(@problem.el.html()).toEqual 'Incorrect!'
        expect(window.SR.readElts).toHaveBeenCalled()

    # TODO: figure out why failing
    xdescribe 'when the response is undetermined', ->
      it 'alert the response', ->
        spyOn window, 'alert'
        spyOn($, 'postWithPrefix').andCallFake (url, answers, callback) ->
          callback(success: 'Number Only!')
        @problem.check()
        expect(window.alert).toHaveBeenCalledWith 'Number Only!'

  describe 'reset', ->
    beforeEach ->
      @problem = new Problem($('.xblock-student_view'))

    it 'log the problem_reset event', ->
      @problem.answers = 'foo=1&bar=2'
      @problem.reset()
      expect(Logger.log).toHaveBeenCalledWith 'problem_reset', 'foo=1&bar=2'

    it 'POST to the problem reset page', ->
      spyOn $, 'postWithPrefix'
      @problem.reset()
      expect($.postWithPrefix).toHaveBeenCalledWith '/problem/Problem1/problem_reset',
          { id: 'i4x://edX/101/problem/Problem1' }, jasmine.any(Function)

    it 'render the returned content', ->
      spyOn($, 'postWithPrefix').andCallFake (url, answers, callback) ->
        callback html: "Reset!"
      @problem.reset()
      expect(@problem.el.html()).toEqual 'Reset!'

  describe 'show', ->
    beforeEach ->
      @problem = new Problem($('.xblock-student_view'))
      @problem.el.prepend '<div id="answer_1_1" /><div id="answer_1_2" />'

    describe 'when the answer has not yet shown', ->
      beforeEach ->
        @problem.el.removeClass 'showed'

      it 'log the problem_show event', ->
        @problem.show()
        expect(Logger.log).toHaveBeenCalledWith 'problem_show',
            problem: 'i4x://edX/101/problem/Problem1'

      it 'fetch the answers', ->
        spyOn $, 'postWithPrefix'
        @problem.show()
        expect($.postWithPrefix).toHaveBeenCalledWith '/problem/Problem1/problem_show',
            jasmine.any(Function)

      it 'show the answers', ->
        spyOn($, 'postWithPrefix').andCallFake (url, callback) ->
          callback answers: '1_1': 'One', '1_2': 'Two'
        @problem.show()
        expect($('#answer_1_1')).toHaveHtml 'One'
        expect($('#answer_1_2')).toHaveHtml 'Two'

      it 'toggle the show answer button', ->
        spyOn($, 'postWithPrefix').andCallFake (url, callback) -> callback(answers: {})
        @problem.show()
        expect($('.show .show-label')).toHaveText 'Hide Answer'
        expect(window.SR.readElts).toHaveBeenCalled()

      it 'toggle the show answer button, answers are strings', ->
        spyOn($, 'postWithPrefix').andCallFake (url, callback) -> callback(answers: '1_1': 'One', '1_2': 'Two')
        @problem.show()
        expect($('.show .show-label')).toHaveText 'Hide Answer'
        expect(window.SR.readElts).toHaveBeenCalledWith ['<p>Answer: One</p>', '<p>Answer: Two</p>']

      it 'toggle the show answer button, answers are elements', ->
        answer1 = '<div><span class="detailed-solution">one</span></div>'
        answer2 = '<div><span class="detailed-solution">two</span></div>'
        spyOn($, 'postWithPrefix').andCallFake (url, callback) -> callback(answers: '1_1': answer1, '1_2': answer2)
        @problem.show()
        expect($('.show .show-label')).toHaveText 'Hide Answer'
        expect(window.SR.readElts).toHaveBeenCalledWith [jasmine.any(jQuery), jasmine.any(jQuery)]

      it 'add the showed class to element', ->
        spyOn($, 'postWithPrefix').andCallFake (url, callback) -> callback(answers: {})
        @problem.show()
        expect(@problem.el).toHaveClass 'showed'

      it 'reads the answers', ->
        runs ->
          spyOn($, 'postWithPrefix').andCallFake (url, callback) -> callback(answers: 'answers')
          @problem.show()

        waitsFor (->
          return jQuery.active == 0
        ), "jQuery requests finished", 1000

        runs ->
          expect(window.SR.readElts).toHaveBeenCalled()

      describe 'multiple choice question', ->
        beforeEach ->
          @problem.el.prepend '''
            <label for="input_1_1_1"><input type="checkbox" name="input_1_1" id="input_1_1_1" value="1"> One</label>
            <label for="input_1_1_2"><input type="checkbox" name="input_1_1" id="input_1_1_2" value="2"> Two</label>
            <label for="input_1_1_3"><input type="checkbox" name="input_1_1" id="input_1_1_3" value="3"> Three</label>
            <label for="input_1_2_1"><input type="radio" name="input_1_2" id="input_1_2_1" value="1"> Other</label>
          '''

        it 'set the correct_answer attribute on the choice', ->
          spyOn($, 'postWithPrefix').andCallFake (url, callback) ->
            callback answers: '1_1': [2, 3]
          @problem.show()
          expect($('label[for="input_1_1_1"]')).not.toHaveAttr 'correct_answer', 'true'
          expect($('label[for="input_1_1_2"]')).toHaveAttr 'correct_answer', 'true'
          expect($('label[for="input_1_1_3"]')).toHaveAttr 'correct_answer', 'true'
          expect($('label[for="input_1_2_1"]')).not.toHaveAttr 'correct_answer', 'true'

      describe 'radio text question', ->
        radio_text_xml='''
<section class="problem">
  <div><p></p><span><section id="choicetextinput_1_2_1" class="choicetextinput">

<form class="choicetextgroup capa_inputtype" id="inputtype_1_2_1">
  <div class="indicator-container">
    <span class="unanswered" style="display:inline-block;" id="status_1_2_1"></span>
  </div>
  <fieldset>
    <section id="forinput1_2_1_choiceinput_0bc">
      <input class="ctinput" type="radio" name="choiceinput_1_2_1" id="1_2_1_choiceinput_0bc" value="choiceinput_0"">
      <input class="ctinput" type="text" name="choiceinput_0_textinput_0" id="1_2_1_choiceinput_0_textinput_0" value=" ">
      <p id="answer_1_2_1_choiceinput_0bc" class="answer"></p>
    </>
    <section id="forinput1_2_1_choiceinput_1bc">
      <input class="ctinput" type="radio" name="choiceinput_1_2_1" id="1_2_1_choiceinput_1bc" value="choiceinput_1" >
      <input class="ctinput" type="text" name="choiceinput_1_textinput_0" id="1_2_1_choiceinput_1_textinput_0" value=" " >
      <p id="answer_1_2_1_choiceinput_1bc" class="answer"></p>
    </section>
    <section id="forinput1_2_1_choiceinput_2bc">
      <input class="ctinput" type="radio" name="choiceinput_1_2_1" id="1_2_1_choiceinput_2bc" value="choiceinput_2" >
      <input class="ctinput" type="text" name="choiceinput_2_textinput_0" id="1_2_1_choiceinput_2_textinput_0" value=" " >
      <p id="answer_1_2_1_choiceinput_2bc" class="answer"></p>
    </section></fieldset><input class="choicetextvalue" type="hidden" name="input_1_2_1" id="input_1_2_1"></form>
</section></span></div>
</section>
'''
        beforeEach ->
          # Append a radiotextresponse problem to the problem, so we can check it's javascript functionality
          @problem.el.prepend(radio_text_xml)

        it 'sets the correct class on the section for the correct choice', ->
          spyOn($, 'postWithPrefix').andCallFake (url, callback) ->
            callback answers: "1_2_1": ["1_2_1_choiceinput_0bc"], "1_2_1_choiceinput_0bc": "3"
          @problem.show()

          expect($('#forinput1_2_1_choiceinput_0bc').attr('class')).toEqual(
            'choicetextgroup_show_correct')
          expect($('#answer_1_2_1_choiceinput_0bc').text()).toEqual('3')
          expect($('#answer_1_2_1_choiceinput_1bc').text()).toEqual('')
          expect($('#answer_1_2_1_choiceinput_2bc').text()).toEqual('')

        it 'Should not disable input fields', ->
          spyOn($, 'postWithPrefix').andCallFake (url, callback) ->
            callback answers: "1_2_1": ["1_2_1_choiceinput_0bc"], "1_2_1_choiceinput_0bc": "3"
          @problem.show()
          expect($('input#1_2_1_choiceinput_0bc').attr('disabled')).not.toEqual('disabled')
          expect($('input#1_2_1_choiceinput_1bc').attr('disabled')).not.toEqual('disabled')
          expect($('input#1_2_1_choiceinput_2bc').attr('disabled')).not.toEqual('disabled')
          expect($('input#1_2_1').attr('disabled')).not.toEqual('disabled')

      describe 'imageinput', ->
        imageinput_html = readFixtures('imageinput.underscore')

        DEFAULTS =
          id: '12345'
          width: '300'
          height: '400'

        beforeEach ->
          @problem = new Problem($('.xblock-student_view'))
          @problem.el.prepend _.template(imageinput_html)(DEFAULTS)

        assertAnswer = (problem, data) =>
          stubRequest(data)
          problem.show()

          $.each data['answers'], (id, answer) =>
            img = getImage(answer)
            el = $('#inputtype_' + id)
            expect(img).toImageDiffEqual(el.find('canvas')[0])

        stubRequest = (data) =>
          spyOn($, 'postWithPrefix').andCallFake (url, callback) ->
            callback data

        getImage = (coords, c_width, c_height) =>
          types =
            rectangle: (coords) =>
              reg = /^\(([0-9]+),([0-9]+)\)-\(([0-9]+),([0-9]+)\)$/
              rects = coords.replace(/\s*/g, '').split(/;/)

              $.each rects, (index, rect) =>
                abs = Math.abs
                points = reg.exec(rect)
                if points
                  width = abs(points[3] - points[1])
                  height = abs(points[4] - points[2])

                  ctx.rect(points[1], points[2], width, height)

              ctx.stroke()
              ctx.fill()

            regions: (coords) =>
              parseCoords = (coords) =>
                reg = JSON.parse(coords)

                if typeof reg[0][0][0] == "undefined"
                  reg = [reg]

                return reg

              $.each parseCoords(coords), (index, region) =>
                ctx.beginPath()
                $.each region, (index, point) =>
                  if index is 0
                    ctx.moveTo(point[0], point[1])
                  else
                    ctx.lineTo(point[0], point[1]);

                ctx.closePath()
                ctx.stroke()
                ctx.fill()

          canvas = document.createElement('canvas')
          canvas.width = c_width or 100
          canvas.height = c_height or 100

          if canvas.getContext
            ctx = canvas.getContext('2d')
          else
            return console.log 'Canvas is not supported.'

          ctx.fillStyle = 'rgba(255,255,255,.3)';
          ctx.strokeStyle = "#FF0000";
          ctx.lineWidth = "2";

          $.each coords, (key, value) =>
            types[key](value) if types[key]? and value

          return canvas

        it 'rectangle is drawn correctly', ->
          assertAnswer(@problem, {
            'answers':
              '12345':
                'rectangle': '(10,10)-(30,30)',
                'regions': null
          })

        it 'region is drawn correctly', ->
          assertAnswer(@problem, {
            'answers':
              '12345':
                'rectangle': null,
                'regions': '[[10,10],[30,30],[70,30],[20,30]]'
          })

        it 'mixed shapes are drawn correctly', ->
          assertAnswer(@problem, {
            'answers':'12345':
              'rectangle': '(10,10)-(30,30);(5,5)-(20,20)',
              'regions': '''[
                [[50,50],[40,40],[70,30],[50,70]],
                [[90,95],[95,95],[90,70],[70,70]]
              ]'''
          })

        it 'multiple image inputs draw answers on separate canvases', ->
          data =
            id: '67890'
            width: '400'
            height: '300'

          @problem.el.prepend _.template(imageinput_html)(data)
          assertAnswer(@problem, {
            'answers':
              '12345':
                'rectangle': null,
                'regions': '[[10,10],[30,30],[70,30],[20,30]]'
              '67890':
                'rectangle': '(10,10)-(30,30)',
                'regions': null
          })

        it 'dictionary with answers doesn\'t contain answer for current id', ->
          spyOn console, 'log'
          stubRequest({'answers':{}})
          @problem.show()
          el = $('#inputtype_12345')
          expect(el.find('canvas')).not.toExist()
          expect(console.log).toHaveBeenCalledWith('Answer is absent for image input with id=12345')

    describe 'when the answers are already shown', ->
      beforeEach ->
        @problem.el.addClass 'showed'
        @problem.el.prepend '''
          <label for="input_1_1_1" correct_answer="true">
            <input type="checkbox" name="input_1_1" id="input_1_1_1" value="1" />
            One
          </label>
        '''
        $('#answer_1_1').html('One')
        $('#answer_1_2').html('Two')

      it 'hide the answers', ->
        @problem.show()
        expect($('#answer_1_1')).toHaveHtml ''
        expect($('#answer_1_2')).toHaveHtml ''
        expect($('label[for="input_1_1_1"]')).not.toHaveAttr 'correct_answer'

      it 'toggle the show answer button', ->
        @problem.show()
        expect($('.show .show-label')).toHaveText 'Show Answer'

      it 'remove the showed class from element', ->
        @problem.show()
        expect(@problem.el).not.toHaveClass 'showed'

  describe 'save', ->
    beforeEach ->
      @problem = new Problem($('.xblock-student_view'))
      @problem.answers = 'foo=1&bar=2'

    it 'log the problem_save event', ->
      @problem.save()
      expect(Logger.log).toHaveBeenCalledWith 'problem_save', 'foo=1&bar=2'

    it 'POST to save problem', ->
      spyOn $, 'postWithPrefix'
      @problem.save()
      expect($.postWithPrefix).toHaveBeenCalledWith '/problem/Problem1/problem_save',
          'foo=1&bar=2', jasmine.any(Function)

    it 'reads the save message', ->
      runs ->
        spyOn($, 'postWithPrefix').andCallFake (url, answers, callback) -> callback(success: 'OK')
        @problem.save()
      waitsFor (->
        return jQuery.active == 0
      ), "jQuery requests finished", 1000

      runs ->
        expect(window.SR.readElts).toHaveBeenCalled()

    # TODO: figure out why failing
    xit 'alert to the user', ->
      spyOn window, 'alert'
      spyOn($, 'postWithPrefix').andCallFake (url, answers, callback) -> callback(success: 'OK')
      @problem.save()
      expect(window.alert).toHaveBeenCalledWith 'Saved'

  describe 'refreshMath', ->
    beforeEach ->
      @problem = new Problem($('.xblock-student_view'))
      $('#input_example_1').val 'E=mc^2'
      @problem.refreshMath target: $('#input_example_1').get(0)

    it 'should queue the conversion and MathML element update', ->
      expect(MathJax.Hub.Queue).toHaveBeenCalledWith ['Text', @stubbedJax, 'E=mc^2'],
        [@problem.updateMathML, @stubbedJax, $('#input_example_1').get(0)]

  describe 'updateMathML', ->
    beforeEach ->
      @problem = new Problem($('.xblock-student_view'))
      @stubbedJax.root.toMathML.andReturn '<MathML>'

    describe 'when there is no exception', ->
      beforeEach ->
        @problem.updateMathML @stubbedJax, $('#input_example_1').get(0)

      it 'convert jax to MathML', ->
        expect($('#input_example_1_dynamath')).toHaveValue '<MathML>'

    describe 'when there is an exception', ->
      beforeEach ->
        @stubbedJax.root.toMathML.andThrow {restart: true}
        @problem.updateMathML @stubbedJax, $('#input_example_1').get(0)

      it 'should queue up the exception', ->
        expect(MathJax.Callback.After).toHaveBeenCalledWith [@problem.refreshMath, @stubbedJax], true

  describe 'refreshAnswers', ->
    beforeEach ->
      @problem = new Problem($('.xblock-student_view'))
      @problem.el.html '''
        <textarea class="CodeMirror" />
        <input id="input_1_1" name="input_1_1" class="schematic" value="one" />
        <input id="input_1_2" name="input_1_2" value="two" />
        <input id="input_bogus_3" name="input_bogus_3" value="three" />
        '''
      @stubSchematic = { update_value: jasmine.createSpy('schematic') }
      @stubCodeMirror = { save: jasmine.createSpy('CodeMirror') }
      $('input.schematic').get(0).schematic = @stubSchematic
      $('textarea.CodeMirror').get(0).CodeMirror = @stubCodeMirror

    it 'update each schematic', ->
      @problem.refreshAnswers()
      expect(@stubSchematic.update_value).toHaveBeenCalled()

    it 'update each code block', ->
      @problem.refreshAnswers()
      expect(@stubCodeMirror.save).toHaveBeenCalled()

    # TODO: figure out why failing
    xit 'serialize all answers', ->
      @problem.refreshAnswers()
      expect(@problem.answers).toEqual "input_1_1=one&input_1_2=two"

  describe 'multiple JsInput in single problem', ->
    jsinput_html = readFixtures('jsinput_problem.html')

    beforeEach ->
      @problem = new Problem($('.xblock-student_view'))
      @problem.render(jsinput_html)

    it 'check_save_waitfor should return false', ->
      $(@problem.inputs[0]).data('waitfor', ->)
      expect(@problem.check_save_waitfor()).toEqual(false)

  describe 'Submitting an xqueue-graded problem', ->
    matlabinput_html = readFixtures('matlabinput_problem.html')

    beforeEach ->
      spyOn($, 'postWithPrefix').andCallFake (url, callback) ->
        callback html: matlabinput_html
      jasmine.Clock.useMock()
      @problem = new Problem($('.xblock-student_view'))
      spyOn(@problem, 'poll').andCallThrough()
      @problem.render(matlabinput_html)

    it 'check that we stop polling after a fixed amount of time', ->
      expect(@problem.poll).not.toHaveBeenCalled()
      jasmine.Clock.tick(1)
      time_steps = [1000, 2000, 4000, 8000, 16000, 32000]
      num_calls = 1
      for time_step in time_steps
        do (time_step) =>
          jasmine.Clock.tick(time_step)
          expect(@problem.poll.callCount).toEqual(num_calls)
          num_calls += 1

      # jump the next step and verify that we are not still continuing to poll
      jasmine.Clock.tick(64000)
      expect(@problem.poll.callCount).toEqual(6)

      expect($('.capa_alert').text()).toEqual("The grading process is still running. Refresh the page to see updates.")<|MERGE_RESOLUTION|>--- conflicted
+++ resolved
@@ -86,11 +86,7 @@
       $(@).html readFixtures('problem_content_1240.html')
 
     it 'bind the check button', ->
-<<<<<<< HEAD
-      expect($('div.action input.check')).toHandleWith 'click', @problem.check_fd
-=======
       expect($('div.action button.check')).toHandleWith 'click', @problem.check_fd
->>>>>>> bde4dc5f
 
     it 'bind the show button', ->
       expect($('div.action button.show')).toHandleWith 'click', @problem.show
