"""
Student Views
"""
import datetime
import logging
import re
import uuid
import time
import json
from collections import defaultdict
from pytz import UTC

from django.conf import settings
from django.contrib.auth import logout, authenticate, login
from django.contrib.auth.models import User, AnonymousUser
from django.contrib.auth.decorators import login_required
from django.contrib.auth.views import password_reset_confirm
from django.contrib import messages
from django.core.context_processors import csrf
from django.core.mail import send_mail
from django.core.urlresolvers import reverse
from django.core.validators import validate_email, validate_slug, ValidationError
from django.db import IntegrityError, transaction
from django.http import (HttpResponse, HttpResponseBadRequest, HttpResponseForbidden,
                         Http404)
from django.shortcuts import redirect
from django.utils.translation import ungettext
from django_future.csrf import ensure_csrf_cookie
from django.utils.http import cookie_date, base36_to_int
from django.utils.translation import ugettext as _, get_language
from django.views.decorators.cache import never_cache
from django.views.decorators.http import require_POST, require_GET

from django.db.models.signals import post_save
from django.dispatch import receiver

from django.template.response import TemplateResponse

from ratelimitbackend.exceptions import RateLimitException

from edxmako.shortcuts import render_to_response, render_to_string
from mako.exceptions import TopLevelLookupException

from course_modes.models import CourseMode
from student.models import (
    Registration, UserProfile, PendingNameChange,
    PendingEmailChange, CourseEnrollment, unique_id_for_user,
    CourseEnrollmentAllowed, UserStanding, LoginFailures,
    create_comments_service_user, PasswordHistory, UserSignupSource
)
from student.forms import PasswordResetFormNoActive

from verify_student.models import SoftwareSecurePhotoVerification, MidcourseReverificationWindow
from certificates.models import CertificateStatuses, certificate_status_for_student
from dark_lang.models import DarkLangConfig

from xmodule.modulestore.exceptions import ItemNotFoundError
from xmodule.modulestore.django import modulestore
from opaque_keys import InvalidKeyError
from opaque_keys.edx.locations import SlashSeparatedCourseKey
from xmodule.modulestore import ModuleStoreEnum

from collections import namedtuple

from courseware.courses import get_courses, sort_by_announcement
from courseware.access import has_access

from django_comment_common.models import Role

from external_auth.models import ExternalAuthMap
import external_auth.views

from bulk_email.models import Optout, CourseAuthorization
import shoppingcart
from user_api.models import UserPreference
from lang_pref import LANGUAGE_KEY

import track.views

from dogapi import dog_stats_api

from util.json_request import JsonResponse
from util.bad_request_rate_limiter import BadRequestRateLimiter

from microsite_configuration import microsite

from util.password_policy_validators import (
    validate_password_length, validate_password_complexity,
    validate_password_dictionary
)

from third_party_auth import pipeline, provider
from xmodule.error_module import ErrorDescriptor
from shoppingcart.models import CourseRegistrationCode

import analytics
from eventtracking import tracker


log = logging.getLogger("edx.student")
AUDIT_LOG = logging.getLogger("audit")

ReverifyInfo = namedtuple('ReverifyInfo', 'course_id course_name course_number date status display')  # pylint: disable=C0103


def csrf_token(context):
    """A csrf token that can be included in a form."""
    token = context.get('csrf_token', '')
    if token == 'NOTPROVIDED':
        return ''
    return (u'<div style="display:none"><input type="hidden"'
            ' name="csrfmiddlewaretoken" value="%s" /></div>' % (token))


# NOTE: This view is not linked to directly--it is called from
# branding/views.py:index(), which is cached for anonymous users.
# This means that it should always return the same thing for anon
# users. (in particular, no switching based on query params allowed)
def index(request, extra_context=None, user=AnonymousUser()):
    """
    Render the edX main page.

    extra_context is used to allow immediate display of certain modal windows, eg signup,
    as used by external_auth.
    """
    if extra_context is None:
        extra_context = {}
    # The course selection work is done in courseware.courses.
    domain = settings.FEATURES.get('FORCE_UNIVERSITY_DOMAIN')  # normally False
    # do explicit check, because domain=None is valid
    if domain is False:
        domain = request.META.get('HTTP_HOST')

    courses = get_courses(user, domain=domain)
    courses = sort_by_announcement(courses)

    context = {'courses': courses}

    context.update(extra_context)
    return render_to_response('index.html', context)


def embargo(_request):
    """
    Render the embargo page.

    Explains to the user why they are not able to access a particular embargoed course.
    Tries to use the themed version, but fall back to the default if not found.
    """
    try:
        if settings.FEATURES["USE_CUSTOM_THEME"]:
            return render_to_response("static_templates/theme-embargo.html")
    except TopLevelLookupException:
        pass
    return render_to_response("static_templates/embargo.html")


def process_survey_link(survey_link, user):
    """
    If {UNIQUE_ID} appears in the link, replace it with a unique id for the user.
    Currently, this is sha1(user.username).  Otherwise, return survey_link.
    """
    return survey_link.format(UNIQUE_ID=unique_id_for_user(user))


def cert_info(user, course):
    """
    Get the certificate info needed to render the dashboard section for the given
    student and course.  Returns a dictionary with keys:

    'status': one of 'generating', 'ready', 'notpassing', 'processing', 'restricted'
    'show_download_url': bool
    'download_url': url, only present if show_download_url is True
    'show_disabled_download_button': bool -- true if state is 'generating'
    'show_survey_button': bool
    'survey_url': url, only if show_survey_button is True
    'grade': if status is not 'processing'
    """
    if not course.may_certify():
        return {}

    return _cert_info(user, course, certificate_status_for_student(user, course.id))


def reverification_info(course_enrollment_pairs, user, statuses):
    """
    Returns reverification-related information for *all* of user's enrollments whose
    reverification status is in status_list

    Args:
        course_enrollment_pairs (list): list of (course, enrollment) tuples
        user (User): the user whose information we want
        statuses (list): a list of reverification statuses we want information for
            example: ["must_reverify", "denied"]

    Returns:
        dictionary of lists: dictionary with one key per status, e.g.
            dict["must_reverify"] = []
            dict["must_reverify"] = [some information]
    """
    reverifications = defaultdict(list)
    for (course, enrollment) in course_enrollment_pairs:
        info = single_course_reverification_info(user, course, enrollment)
        if info:
            reverifications[info.status].append(info)

    # Sort the data by the reverification_end_date
    for status in statuses:
        if reverifications[status]:
            reverifications[status].sort(key=lambda x: x.date)
    return reverifications


def single_course_reverification_info(user, course, enrollment):  # pylint: disable=invalid-name
    """Returns midcourse reverification-related information for user with enrollment in course.

    If a course has an open re-verification window, and that user has a verified enrollment in
    the course, we return a tuple with relevant information. Returns None if there is no info..

    Args:
        user (User): the user we want to get information for
        course (Course): the course in which the student is enrolled
        enrollment (CourseEnrollment): the object representing the type of enrollment user has in course

    Returns:
        ReverifyInfo: (course_id, course_name, course_number, date, status)
        OR, None: None if there is no re-verification info for this enrollment
    """
    window = MidcourseReverificationWindow.get_window(course.id, datetime.datetime.now(UTC))

    # If there's no window OR the user is not verified, we don't get reverification info
    if (not window) or (enrollment.mode != "verified"):
        return None
    return ReverifyInfo(
        course.id, course.display_name, course.number,
        window.end_date.strftime('%B %d, %Y %X %p'),
        SoftwareSecurePhotoVerification.user_status(user, window)[0],
        SoftwareSecurePhotoVerification.display_status(user, window),
    )


def get_course_enrollment_pairs(user, course_org_filter, org_filter_out_set):
    """
    Get the relevant set of (Course, CourseEnrollment) pairs to be displayed on
    a student's dashboard.
    """
    for enrollment in CourseEnrollment.enrollments_for_user(user):
        course = modulestore().get_course(enrollment.course_id)
        if course and not isinstance(course, ErrorDescriptor):

            # if we are in a Microsite, then filter out anything that is not
            # attributed (by ORG) to that Microsite
            if course_org_filter and course_org_filter != course.location.org:
                continue
            # Conversely, if we are not in a Microsite, then let's filter out any enrollments
            # with courses attributed (by ORG) to Microsites
            elif course.location.org in org_filter_out_set:
                continue

            yield (course, enrollment)
        else:
            log.error("User {0} enrolled in {2} course {1}".format(
                user.username, enrollment.course_id, "broken" if course else "non-existent"
            ))


def _cert_info(user, course, cert_status):
    """
    Implements the logic for cert_info -- split out for testing.
    """
    # simplify the status for the template using this lookup table
    template_state = {
        CertificateStatuses.generating: 'generating',
        CertificateStatuses.regenerating: 'generating',
        CertificateStatuses.downloadable: 'ready',
        CertificateStatuses.notpassing: 'notpassing',
        CertificateStatuses.restricted: 'restricted',
    }

    default_status = 'processing'

    default_info = {'status': default_status,
                    'show_disabled_download_button': False,
                    'show_download_url': False,
                    'show_survey_button': False,
                    }

    if cert_status is None:
        return default_info

    is_hidden_status = cert_status['status'] in ('unavailable', 'processing', 'generating', 'notpassing')

    if course.certificates_display_behavior == 'early_no_info' and is_hidden_status:
        return None

    status = template_state.get(cert_status['status'], default_status)

    status_dict = {
        'status': status,
        'show_download_url': status == 'ready',
        'show_disabled_download_button': status == 'generating',
        'mode': cert_status.get('mode', None)
    }

    if (status in ('generating', 'ready', 'notpassing', 'restricted') and
            course.end_of_course_survey_url is not None):
        status_dict.update({
            'show_survey_button': True,
            'survey_url': process_survey_link(course.end_of_course_survey_url, user)})
    else:
        status_dict['show_survey_button'] = False

    if status == 'ready':
        if 'download_url' not in cert_status:
            log.warning("User %s has a downloadable cert for %s, but no download url",
                        user.username, course.id)
            return default_info
        else:
            status_dict['download_url'] = cert_status['download_url']

    if status in ('generating', 'ready', 'notpassing', 'restricted'):
        if 'grade' not in cert_status:
            # Note: as of 11/20/2012, we know there are students in this state-- cs169.1x,
            # who need to be regraded (we weren't tracking 'notpassing' at first).
            # We can add a log.warning here once we think it shouldn't happen.
            return default_info
        else:
            status_dict['grade'] = cert_status['grade']

    return status_dict


@ensure_csrf_cookie
def signin_user(request):
    """
    This view will display the non-modal login form
    """
    if (settings.FEATURES['AUTH_USE_CERTIFICATES'] and
            external_auth.views.ssl_get_cert_from_request(request)):
        # SSL login doesn't require a view, so redirect
        # branding and allow that to process the login if it
        # is enabled and the header is in the request.
        return external_auth.views.redirect_with_get('root', request.GET)
    if settings.FEATURES.get('AUTH_USE_CAS'):
        # If CAS is enabled, redirect auth handling to there
        return redirect(reverse('cas-login'))
    if request.user.is_authenticated():
        return redirect(reverse('dashboard'))

    context = {
        'course_id': request.GET.get('course_id'),
        'enrollment_action': request.GET.get('enrollment_action'),
        # Bool injected into JS to submit form if we're inside a running third-
        # party auth pipeline; distinct from the actual instance of the running
        # pipeline, if any.
        'pipeline_running': 'true' if pipeline.running(request) else 'false',
        'platform_name': microsite.get_value(
            'platform_name',
            settings.PLATFORM_NAME
        ),
    }

    return render_to_response('login.html', context)


@ensure_csrf_cookie
def register_user(request, extra_context=None):
    """
    This view will display the non-modal registration form
    """
    if request.user.is_authenticated():
        return redirect(reverse('dashboard'))
    if settings.FEATURES.get('AUTH_USE_CERTIFICATES_IMMEDIATE_SIGNUP'):
        # Redirect to branding to process their certificate if SSL is enabled
        # and registration is disabled.
        return external_auth.views.redirect_with_get('root', request.GET)

    context = {
        'course_id': request.GET.get('course_id'),
        'email': '',
        'enrollment_action': request.GET.get('enrollment_action'),
        'name': '',
        'running_pipeline': None,
        'platform_name': microsite.get_value(
            'platform_name',
            settings.PLATFORM_NAME
        ),
        'selected_provider': '',
        'username': '',
    }

    # We save this so, later on, we can determine what course motivated a user's signup
    # if they actually complete the registration process
    request.session['registration_course_id'] = context['course_id']

    if extra_context is not None:
        context.update(extra_context)

    if context.get("extauth_domain", '').startswith(external_auth.views.SHIBBOLETH_DOMAIN_PREFIX):
        return render_to_response('register-shib.html', context)

    # If third-party auth is enabled, prepopulate the form with data from the
    # selected provider.
    if microsite.get_value('ENABLE_THIRD_PARTY_AUTH', settings.FEATURES.get('ENABLE_THIRD_PARTY_AUTH')) and pipeline.running(request):
        running_pipeline = pipeline.get(request)
        current_provider = provider.Registry.get_by_backend_name(running_pipeline.get('backend'))
        overrides = current_provider.get_register_form_data(running_pipeline.get('kwargs'))
        overrides['running_pipeline'] = running_pipeline
        overrides['selected_provider'] = current_provider.NAME
        context.update(overrides)

    return render_to_response('register.html', context)


def complete_course_mode_info(course_id, enrollment):
    """
    We would like to compute some more information from the given course modes
    and the user's current enrollment

    Returns the given information:
        - whether to show the course upsell information
        - numbers of days until they can't upsell anymore
    """
    modes = CourseMode.modes_for_course_dict(course_id)
    mode_info = {'show_upsell': False, 'days_for_upsell': None}
    # we want to know if the user is already verified and if verified is an
    # option
    if 'verified' in modes and enrollment.mode != 'verified':
        mode_info['show_upsell'] = True
        # if there is an expiration date, find out how long from now it is
        if modes['verified'].expiration_datetime:
            today = datetime.datetime.now(UTC).date()
            mode_info['days_for_upsell'] = (modes['verified'].expiration_datetime.date() - today).days

    return mode_info


def is_course_blocked(request, redeemed_registration_codes, course_key):
    """Checking either registration is blocked or not ."""
    blocked = False
    for redeemed_registration in redeemed_registration_codes:
        if not getattr(redeemed_registration.invoice, 'is_valid'):
            blocked = True
            # disabling email notifications for unpaid registration courses
            Optout.objects.get_or_create(user=request.user, course_id=course_key)
            log.info(u"User {0} ({1}) opted out of receiving emails from course {2}".format(request.user.username, request.user.email, course_key))
            track.views.server_track(request, "change-email1-settings", {"receive_emails": "no", "course": course_key.to_deprecated_string()}, page='dashboard')
            break

    return blocked


@login_required
@ensure_csrf_cookie
def dashboard(request):
    user = request.user

    # for microsites, we want to filter and only show enrollments for courses within
    # the microsites 'ORG'
    course_org_filter = microsite.get_value('course_org_filter')

    # Let's filter out any courses in an "org" that has been declared to be
    # in a Microsite
    org_filter_out_set = microsite.get_all_orgs()

    # remove our current Microsite from the "filter out" list, if applicable
    if course_org_filter:
        org_filter_out_set.remove(course_org_filter)

    # Build our (course, enrollment) list for the user, but ignore any courses that no
    # longer exist (because the course IDs have changed). Still, we don't delete those
    # enrollments, because it could have been a data push snafu.
    course_enrollment_pairs = list(get_course_enrollment_pairs(user, course_org_filter, org_filter_out_set))

    course_optouts = Optout.objects.filter(user=user).values_list('course_id', flat=True)

    message = ""
    if not user.is_active:
        message = render_to_string('registration/activate_account_notice.html', {'email': user.email})

    # Global staff can see what courses errored on their dashboard
    staff_access = False
    errored_courses = {}
    if has_access(user, 'staff', 'global'):
        # Show any courses that errored on load
        staff_access = True
        errored_courses = modulestore().get_errored_courses()

    show_courseware_links_for = frozenset(course.id for course, _enrollment in course_enrollment_pairs
                                          if has_access(request.user, 'load', course))

    course_modes = {course.id: complete_course_mode_info(course.id, enrollment) for course, enrollment in course_enrollment_pairs}
    cert_statuses = {course.id: cert_info(request.user, course) for course, _enrollment in course_enrollment_pairs}

    # only show email settings for Mongo course and when bulk email is turned on
    show_email_settings_for = frozenset(
        course.id for course, _enrollment in course_enrollment_pairs if (
            settings.FEATURES['ENABLE_INSTRUCTOR_EMAIL'] and
            modulestore().get_modulestore_type(course.id) != ModuleStoreEnum.Type.xml and
            CourseAuthorization.instructor_email_enabled(course.id)
        )
    )

    # Verification Attempts
    # Used to generate the "you must reverify for course x" banner
    verification_status, verification_msg = SoftwareSecurePhotoVerification.user_status(user)

    # Gets data for midcourse reverifications, if any are necessary or have failed
    statuses = ["approved", "denied", "pending", "must_reverify"]
    reverifications = reverification_info(course_enrollment_pairs, user, statuses)

    show_refund_option_for = frozenset(course.id for course, _enrollment in course_enrollment_pairs
                                       if _enrollment.refundable())

    block_courses = frozenset(course.id for course, enrollment in course_enrollment_pairs
                              if is_course_blocked(request, CourseRegistrationCode.objects.filter(course_id=course.id, registrationcoderedemption__redeemed_by=request.user), course.id))

    enrolled_courses_either_paid = frozenset(course.id for course, _enrollment in course_enrollment_pairs
                                             if _enrollment.is_paid_course())
    # get info w.r.t ExternalAuthMap
    external_auth_map = None
    try:
        external_auth_map = ExternalAuthMap.objects.get(user=user)
    except ExternalAuthMap.DoesNotExist:
        pass

    # If there are *any* denied reverifications that have not been toggled off,
    # we'll display the banner
    denied_banner = any(item.display for item in reverifications["denied"])

    language_options = DarkLangConfig.current().released_languages_list

    # add in the default language if it's not in the list of released languages
    if settings.LANGUAGE_CODE not in language_options:
        language_options.append(settings.LANGUAGE_CODE)
        # Re-alphabetize language options
        language_options.sort()

    # try to get the prefered language for the user
    cur_pref_lang_code = UserPreference.get_preference(request.user, LANGUAGE_KEY)
    # try and get the current language of the user
    cur_lang_code = get_language()
    if cur_pref_lang_code and cur_pref_lang_code in settings.LANGUAGE_DICT:
        # if the user has a preference, get the name from the code
        current_language = settings.LANGUAGE_DICT[cur_pref_lang_code]
    elif cur_lang_code in settings.LANGUAGE_DICT:
        # if the user's browser is showing a particular language,
        # use that as the current language
        current_language = settings.LANGUAGE_DICT[cur_lang_code]
    else:
        # otherwise, use the default language
        current_language = settings.LANGUAGE_DICT[settings.LANGUAGE_CODE]

    context = {
        'course_enrollment_pairs': course_enrollment_pairs,
        'course_optouts': course_optouts,
        'message': message,
        'external_auth_map': external_auth_map,
        'staff_access': staff_access,
        'errored_courses': errored_courses,
        'show_courseware_links_for': show_courseware_links_for,
        'all_course_modes': course_modes,
        'cert_statuses': cert_statuses,
        'show_email_settings_for': show_email_settings_for,
        'reverifications': reverifications,
        'verification_status': verification_status,
        'verification_msg': verification_msg,
        'show_refund_option_for': show_refund_option_for,
        'block_courses': block_courses,
        'denied_banner': denied_banner,
        'billing_email': settings.PAYMENT_SUPPORT_EMAIL,
        'language_options': language_options,
        'current_language': current_language,
        'current_language_code': cur_lang_code,
        'user': user,
        'duplicate_provider': None,
        'logout_url': reverse(logout_user),
        'platform_name': settings.PLATFORM_NAME,
        'enrolled_courses_either_paid': enrolled_courses_either_paid,
        'provider_states': [],
    }

    if microsite.get_value('ENABLE_THIRD_PARTY_AUTH', settings.FEATURES.get('ENABLE_THIRD_PARTY_AUTH')):
        context['duplicate_provider'] = pipeline.get_duplicate_provider(messages.get_messages(request))
        context['provider_user_states'] = pipeline.get_provider_user_states(user)

    return render_to_response('dashboard.html', context)


def try_change_enrollment(request):
    """
    This method calls change_enrollment if the necessary POST
    parameters are present, but does not return anything in most cases. It
    simply logs the result or exception. This is usually
    called after a registration or login, as secondary action.
    It should not interrupt a successful registration or login.
    """
    if 'enrollment_action' in request.POST:
        try:
            enrollment_response = change_enrollment(request)
            # There isn't really a way to display the results to the user, so we just log it
            # We expect the enrollment to be a success, and will show up on the dashboard anyway
            log.info(
                "Attempted to automatically enroll after login. Response code: {0}; response body: {1}".format(
                    enrollment_response.status_code,
                    enrollment_response.content
                )
            )
            # Hack: since change_enrollment delivers its redirect_url in the content
            # of its response, we check here that only the 200 codes with content
            # will return redirect_urls.
            if enrollment_response.status_code == 200 and enrollment_response.content != '':
                return enrollment_response.content
        except Exception as exc:  # pylint: disable=broad-except
            log.exception("Exception automatically enrolling after login: %s", exc)


@require_POST
def change_enrollment(request, auto_register=False):
    """
    Modify the enrollment status for the logged-in user.

    The request parameter must be a POST request (other methods return 405)
    that specifies course_id and enrollment_action parameters. If course_id or
    enrollment_action is not specified, if course_id is not valid, if
    enrollment_action is something other than "enroll" or "unenroll", if
    enrollment_action is "enroll" and enrollment is closed for the course, or
    if enrollment_action is "unenroll" and the user is not enrolled in the
    course, a 400 error will be returned. If the user is not logged in, 403
    will be returned; it is important that only this case return 403 so the
    front end can redirect the user to a registration or login page when this
    happens. This function should only be called from an AJAX request or
    as a post-login/registration helper, so the error messages in the responses
    should never actually be user-visible.
    The original version of the change enrollment handler,
    which does NOT perform auto-registration.

    TODO (ECOM-16): We created a second variation of this handler that performs
    auto-registration for an AB-test.  Depending on the results of that test,
    we should make the winning implementation the default.

    Args:
        request (`Request`): The Django request object

    Keyword Args:
        auto_register (boolean): If True, auto-register the user
            for a default course mode when they first enroll
            before sending them to the "choose your track" page

    Returns:
        Response

    """
    user = request.user

    action = request.POST.get("enrollment_action")
    if 'course_id' not in request.POST:
        return HttpResponseBadRequest(_("Course id not specified"))

    try:
        course_id = SlashSeparatedCourseKey.from_deprecated_string(request.POST.get("course_id"))
    except InvalidKeyError:
        log.warning("User {username} tried to {action} with invalid course id: {course_id}".format(
            username=user.username, action=action, course_id=request.POST.get("course_id")
        ))
        return HttpResponseBadRequest(_("Invalid course id"))

    # TODO (ECOM-16): Remove this once the auto-registration A/B test completes
    # If a user is in the experimental condition (auto-registration enabled),
    # immediately set a session flag so they stay in the experimental condition.
    # We keep them in the experimental condition even if later on the user
    # tries to register using the control URL (e.g. because of a redirect from the login page,
    # which is hard-coded to use the control URL).
    if auto_register:
        request.session['auto_register'] = True
    if request.session.get('auto_register') and not auto_register:
        auto_register = True

    # TODO (ECOM-16): Remove this once the auto-registration A/B test completes
    # We've agreed to exclude certain courses from the A/B test.  If we find ourselves
    # registering for one of these courses, immediately switch to the control.
    if unicode(course_id) in getattr(settings, 'AUTO_REGISTRATION_AB_TEST_EXCLUDE_COURSES', []):
        auto_register = False
        if 'auto_register' in request.session:
            del request.session['auto_register']

    if not user.is_authenticated():
        return HttpResponseForbidden()

    if action == "enroll":
        # Make sure the course exists
        # We don't do this check on unenroll, or a bad course id can't be unenrolled from
        try:
            course = modulestore().get_course(course_id)
        except ItemNotFoundError:
            log.warning("User {0} tried to enroll in non-existent course {1}"
                        .format(user.username, course_id))
            return HttpResponseBadRequest(_("Course id is invalid"))

        if not has_access(user, 'enroll', course):
            return HttpResponseBadRequest(_("Enrollment is closed"))

        # see if we have already filled up all allowed enrollments
        is_course_full = CourseEnrollment.is_course_full(course)

        if is_course_full:
            return HttpResponseBadRequest(_("Course is full"))

        # check to see if user is currently enrolled in that course
        if CourseEnrollment.is_enrolled(user, course_id):
            return HttpResponseBadRequest(
                _("Student is already enrolled")
            )

        # We use this flag to determine which condition of an AB-test
        # for auto-registration we're currently in.
        # (We have two URLs that both point to this view, but vary the
        # value of `auto_register`)
        # In the auto-registration case, we automatically register the student
        # as "honor" before allowing them to choose a track.
        # TODO (ECOM-16): Once the auto-registration AB-test is complete, delete
        # one of these two conditions and remove the `auto_register` flag.
        if auto_register:
            available_modes = CourseMode.modes_for_course_dict(course_id)

            # Handle professional ed as a special case.
            # If professional ed is included in the list of available modes,
            # then do NOT automatically enroll the student (we want them to pay first!)
            # By convention, professional ed should be the *only* available course mode,
            # if it's included at all -- anything else is a misconfiguration.  But if someone
            # messes up and adds an additional course mode, we err on the side of NOT
            # accidentally giving away free courses.
            if "professional" not in available_modes:
                # Enroll the user using the default mode (honor)
                # We're assuming that users of the course enrollment table
                # will NOT try to look up the course enrollment model
                # by its slug.  If they do, it's possible (based on the state of the database)
                # for no such model to exist, even though we've set the enrollment type
                # to "honor".
                CourseEnrollment.enroll(user, course.id)

            # If we have more than one course mode or professional ed is enabled,
            # then send the user to the choose your track page.
            # (In the case of professional ed, this will redirect to a page that
            # funnels users directly into the verification / payment flow)
            if len(available_modes) > 1 or "professional" in available_modes:
                return HttpResponse(
                    reverse("course_modes_choose", kwargs={'course_id': unicode(course_id)})
                )

            # Otherwise, there is only one mode available (the default)
            return HttpResponse()

        # If auto-registration is disabled, do NOT register the student
        # before sending them to the "choose your track" page.
        # This is the control for the auto-registration AB-test.
        else:
            # If this course is available in multiple modes, redirect them to a page
            # where they can choose which mode they want.
            available_modes = CourseMode.modes_for_course(course_id)
            if len(available_modes) > 1:
                return HttpResponse(
                    reverse("course_modes_choose", kwargs={'course_id': unicode(course_id)})
                )

            current_mode = available_modes[0]
            # only automatically enroll people if the only mode is 'honor'
            if current_mode.slug != 'honor':
                return HttpResponse(
                    reverse("course_modes_choose", kwargs={'course_id': unicode(course_id)})
                )

            CourseEnrollment.enroll(user, course.id, mode=current_mode.slug)

            return HttpResponse()

    elif action == "add_to_cart":
        # Pass the request handling to shoppingcart.views
        # The view in shoppingcart.views performs error handling and logs different errors.  But this elif clause
        # is only used in the "auto-add after user reg/login" case, i.e. it's always wrapped in try_change_enrollment.
        # This means there's no good way to display error messages to the user.  So we log the errors and send
        # the user to the shopping cart page always, where they can reasonably discern the status of their cart,
        # whether things got added, etc

        shoppingcart.views.add_course_to_cart(request, course_id.to_deprecated_string())
        return HttpResponse(
            reverse("shoppingcart.views.show_cart")
        )

    elif action == "unenroll":
        if not CourseEnrollment.is_enrolled(user, course_id):
            return HttpResponseBadRequest(_("You are not enrolled in this course"))
        CourseEnrollment.unenroll(user, course_id)
        return HttpResponse()
    else:
        return HttpResponseBadRequest(_("Enrollment action is invalid"))


# TODO: This function is kind of gnarly/hackish/etc and is only used in one location.
# It'd be awesome if we could get rid of it; manually parsing course_id strings form larger strings
# seems Probably Incorrect
def _parse_course_id_from_string(input_str):
    """
    Helper function to determine if input_str (typically the queryparam 'next') contains a course_id.
    @param input_str:
    @return: the course_id if found, None if not
    """
    m_obj = re.match(r'^/courses/{}'.format(settings.COURSE_ID_PATTERN), input_str)
    if m_obj:
        return SlashSeparatedCourseKey.from_deprecated_string(m_obj.group('course_id'))
    return None


def _get_course_enrollment_domain(course_id):
    """
    Helper function to get the enrollment domain set for a course with id course_id
    @param course_id:
    @return:
    """
    course = modulestore().get_course(course_id)
    if course is None:
        return None

    return course.enrollment_domain


@never_cache
@ensure_csrf_cookie
def accounts_login(request):
    """
    This view is mainly used as the redirect from the @login_required decorator.  I don't believe that
    the login path linked from the homepage uses it.
    """
    if settings.FEATURES.get('AUTH_USE_CAS'):
        return redirect(reverse('cas-login'))
    if settings.FEATURES['AUTH_USE_CERTIFICATES']:
        # SSL login doesn't require a view, so login
        # directly here
        return external_auth.views.ssl_login(request)
    # see if the "next" parameter has been set, whether it has a course context, and if so, whether
    # there is a course-specific place to redirect
    redirect_to = request.GET.get('next')
    if redirect_to:
        course_id = _parse_course_id_from_string(redirect_to)
        if course_id and _get_course_enrollment_domain(course_id):
            return external_auth.views.course_specific_login(request, course_id.to_deprecated_string())

    context = {
        'pipeline_running': 'false',
        'platform_name': settings.PLATFORM_NAME,
    }
    return render_to_response('login.html', context)


# Need different levels of logging
@ensure_csrf_cookie
def login_user(request, error=""):  # pylint: disable-msg=too-many-statements,unused-argument
    """AJAX request to log in the user."""

    backend_name = None
    email = None
    password = None
    redirect_url = None
    response = None
    running_pipeline = None
    third_party_auth_requested = microsite.get_value('ENABLE_THIRD_PARTY_AUTH', settings.FEATURES.get('ENABLE_THIRD_PARTY_AUTH')) and pipeline.running(request)
    third_party_auth_successful = False
    trumped_by_first_party_auth = bool(request.POST.get('email')) or bool(request.POST.get('password'))
    user = None

    if third_party_auth_requested and not trumped_by_first_party_auth:
        # The user has already authenticated via third-party auth and has not
        # asked to do first party auth by supplying a username or password. We
        # now want to put them through the same logging and cookie calculation
        # logic as with first-party auth.
        running_pipeline = pipeline.get(request)
        username = running_pipeline['kwargs'].get('username')
        backend_name = running_pipeline['backend']
        requested_provider = provider.Registry.get_by_backend_name(backend_name)

        try:
            user = pipeline.get_authenticated_user(username, backend_name)
            third_party_auth_successful = True
        except User.DoesNotExist:
            AUDIT_LOG.warning(
                u'Login failed - user with username {username} has no social auth with backend_name {backend_name}'.format(
                    username=username, backend_name=backend_name))
            return HttpResponseBadRequest(
                _("You've successfully logged into your {provider_name} account, but this account isn't linked with an {platform_name} account yet.").format(
<<<<<<< HEAD
                    platform_name=settings.PLATFORM_NAME, provider_name=requested_provider.NAME
                )
                + "<br/><br/>" +
                _("Use your {platform_name} username and password to log into {platform_name} below, "
                  "and then link your {platform_name} account with {provider_name} from your dashboard.").format(
                      platform_name=settings.PLATFORM_NAME, provider_name=requested_provider.NAME
                  )
                + "<br/><br/>" +
                _("If you don't have an {platform_name} account yet, click <strong>Register Now</strong> at the top of the page.").format(
                    platform_name=settings.PLATFORM_NAME
                ),
=======
                      platform_name=settings.PLATFORM_NAME, provider_name=requested_provider.NAME)
                  + "<br/><br/>" + _("Use your {platform_name} username and password to log into {platform_name} below, "
                  "and then link your {platform_name} account with {provider_name} from your dashboard.").format(
                      platform_name=settings.PLATFORM_NAME, provider_name=requested_provider.NAME)
                  + "<br/><br/>" + _("If you don't have an {platform_name} account yet, click <strong>Register Now</strong> at the top of the page.").format(
                      platform_name=settings.PLATFORM_NAME),
>>>>>>> 789193ef
                content_type="text/plain",
                status=401
            )

    else:

        if 'email' not in request.POST or 'password' not in request.POST:
            return JsonResponse({
                "success": False,
                "value": _('There was an error receiving your login information. Please email us.'),  # TODO: User error message
            })  # TODO: this should be status code 400  # pylint: disable=fixme

        email = request.POST['email']
        password = request.POST['password']
        try:
            user = User.objects.get(email=email)
        except User.DoesNotExist:
            if settings.FEATURES['SQUELCH_PII_IN_LOGS']:
                AUDIT_LOG.warning(u"Login failed - Unknown user email")
            else:
                AUDIT_LOG.warning(u"Login failed - Unknown user email: {0}".format(email))

    # check if the user has a linked shibboleth account, if so, redirect the user to shib-login
    # This behavior is pretty much like what gmail does for shibboleth.  Try entering some @stanford.edu
    # address into the Gmail login.
    if settings.FEATURES.get('AUTH_USE_SHIB') and user:
        try:
            eamap = ExternalAuthMap.objects.get(user=user)
            if eamap.external_domain.startswith(external_auth.views.SHIBBOLETH_DOMAIN_PREFIX):
                return JsonResponse({
                    "success": False,
                    "redirect": reverse('shib-login'),
                })  # TODO: this should be status code 301  # pylint: disable=fixme
        except ExternalAuthMap.DoesNotExist:
            # This is actually the common case, logging in user without external linked login
            AUDIT_LOG.info("User %s w/o external auth attempting login", user)

    # see if account has been locked out due to excessive login failures
    user_found_by_email_lookup = user
    if user_found_by_email_lookup and LoginFailures.is_feature_enabled():
        if LoginFailures.is_user_locked_out(user_found_by_email_lookup):
            return JsonResponse({
                "success": False,
                "value": _('This account has been temporarily locked due to excessive login failures. Try again later.'),
            })  # TODO: this should be status code 429  # pylint: disable=fixme

    # see if the user must reset his/her password due to any policy settings
    if PasswordHistory.should_user_reset_password_now(user_found_by_email_lookup):
        return JsonResponse({
            "success": False,
            "value": _('Your password has expired due to password policy on this account. You must '
                       'reset your password before you can log in again. Please click the '
                       '"Forgot Password" link on this page to reset your password before logging in again.'),
        })  # TODO: this should be status code 403  # pylint: disable=fixme

    # if the user doesn't exist, we want to set the username to an invalid
    # username so that authentication is guaranteed to fail and we can take
    # advantage of the ratelimited backend
    username = user.username if user else ""

    if not third_party_auth_successful:
        try:
            user = authenticate(username=username, password=password, request=request)
        # this occurs when there are too many attempts from the same IP address
        except RateLimitException:
            return JsonResponse({
                "success": False,
                "value": _('Too many failed login attempts. Try again later.'),
            })  # TODO: this should be status code 429  # pylint: disable=fixme

    if user is None:
        # tick the failed login counters if the user exists in the database
        if user_found_by_email_lookup and LoginFailures.is_feature_enabled():
            LoginFailures.increment_lockout_counter(user_found_by_email_lookup)

        # if we didn't find this username earlier, the account for this email
        # doesn't exist, and doesn't have a corresponding password
        if username != "":
            if settings.FEATURES['SQUELCH_PII_IN_LOGS']:
                loggable_id = user_found_by_email_lookup.id if user_found_by_email_lookup else "<unknown>"
                AUDIT_LOG.warning(u"Login failed - password for user.id: {0} is invalid".format(loggable_id))
            else:
                AUDIT_LOG.warning(u"Login failed - password for {0} is invalid".format(email))
        return JsonResponse({
            "success": False,
            "value": _('Email or password is incorrect.'),
        })  # TODO: this should be status code 400  # pylint: disable=fixme

    # successful login, clear failed login attempts counters, if applicable
    if LoginFailures.is_feature_enabled():
        LoginFailures.clear_lockout_counter(user)

    # Track the user's sign in
    if settings.FEATURES.get('SEGMENT_IO_LMS') and hasattr(settings, 'SEGMENT_IO_LMS_KEY'):
        tracking_context = tracker.get_tracker().resolve_context()
        analytics.identify(user.id, {
            'email': email,
            'username': username,
        })

        # If the user entered the flow via a specific course page, we track that
        registration_course_id = request.session.get('registration_course_id')
        analytics.track(
            user.id,
            "edx.bi.user.account.authenticated",
            {
                'category': "conversion",
                'label': registration_course_id
            },
            context={
                'Google Analytics': {
                    'clientId': tracking_context.get('client_id')
                }
            }
        )
        request.session['registration_course_id'] = None

    if user is not None and user.is_active:
        try:
            # We do not log here, because we have a handler registered
            # to perform logging on successful logins.
            login(request, user)
            if request.POST.get('remember') == 'true':
                request.session.set_expiry(604800)
                log.debug("Setting user session to never expire")
            else:
                request.session.set_expiry(0)
        except Exception as exc:  # pylint: disable=broad-except
            AUDIT_LOG.critical("Login failed - Could not create session. Is memcached running?")
            log.critical("Login failed - Could not create session. Is memcached running?")
            log.exception(exc)
            raise

        redirect_url = try_change_enrollment(request)

        if third_party_auth_successful:
            redirect_url = pipeline.get_complete_url(backend_name)

        response = JsonResponse({
            "success": True,
            "redirect_url": redirect_url,
        })

        # set the login cookie for the edx marketing site
        # we want this cookie to be accessed via javascript
        # so httponly is set to None

        if request.session.get_expire_at_browser_close():
            max_age = None
            expires = None
        else:
            max_age = request.session.get_expiry_age()
            expires_time = time.time() + max_age
            expires = cookie_date(expires_time)

        response.set_cookie(
            settings.EDXMKTG_COOKIE_NAME, 'true', max_age=max_age,
            expires=expires, domain=settings.SESSION_COOKIE_DOMAIN,
            path='/', secure=None, httponly=None,
        )

        return response

    if settings.FEATURES['SQUELCH_PII_IN_LOGS']:
        AUDIT_LOG.warning(u"Login failed - Account not active for user.id: {0}, resending activation".format(user.id))
    else:
        AUDIT_LOG.warning(u"Login failed - Account not active for user {0}, resending activation".format(username))

    reactivation_email_for_user(user)
    not_activated_msg = _("This account has not been activated. We have sent another activation message. Please check your e-mail for the activation instructions.")
    return JsonResponse({
        "success": False,
        "value": not_activated_msg,
    })  # TODO: this should be status code 400  # pylint: disable=fixme


@ensure_csrf_cookie
def logout_user(request):
    """
    HTTP request to log out the user. Redirects to marketing page.
    Deletes both the CSRF and sessionid cookies so the marketing
    site can determine the logged in state of the user
    """
    # We do not log here, because we have a handler registered
    # to perform logging on successful logouts.
    logout(request)
    if settings.FEATURES.get('AUTH_USE_CAS'):
        target = reverse('cas-logout')
    else:
        target = '/'
    response = redirect(target)
    response.delete_cookie(
        settings.EDXMKTG_COOKIE_NAME,
        path='/', domain=settings.SESSION_COOKIE_DOMAIN,
    )
    return response


@require_GET
@login_required
@ensure_csrf_cookie
def manage_user_standing(request):
    """
    Renders the view used to manage user standing. Also displays a table
    of user accounts that have been disabled and who disabled them.
    """
    if not request.user.is_staff:
        raise Http404
    all_disabled_accounts = UserStanding.objects.filter(
        account_status=UserStanding.ACCOUNT_DISABLED
    )

    all_disabled_users = [standing.user for standing in all_disabled_accounts]

    headers = ['username', 'account_changed_by']
    rows = []
    for user in all_disabled_users:
        row = [user.username, user.standing.all()[0].changed_by]
        rows.append(row)

    context = {'headers': headers, 'rows': rows}

    return render_to_response("manage_user_standing.html", context)


@require_POST
@login_required
@ensure_csrf_cookie
def disable_account_ajax(request):
    """
    Ajax call to change user standing. Endpoint of the form
    in manage_user_standing.html
    """
    if not request.user.is_staff:
        raise Http404
    username = request.POST.get('username')
    context = {}
    if username is None or username.strip() == '':
        context['message'] = _('Please enter a username')
        return JsonResponse(context, status=400)

    account_action = request.POST.get('account_action')
    if account_action is None:
        context['message'] = _('Please choose an option')
        return JsonResponse(context, status=400)

    username = username.strip()
    try:
        user = User.objects.get(username=username)
    except User.DoesNotExist:
        context['message'] = _("User with username {} does not exist").format(username)
        return JsonResponse(context, status=400)
    else:
        user_account, _success = UserStanding.objects.get_or_create(
            user=user, defaults={'changed_by': request.user},
        )
        if account_action == 'disable':
            user_account.account_status = UserStanding.ACCOUNT_DISABLED
            context['message'] = _("Successfully disabled {}'s account").format(username)
            log.info("{} disabled {}'s account".format(request.user, username))
        elif account_action == 'reenable':
            user_account.account_status = UserStanding.ACCOUNT_ENABLED
            context['message'] = _("Successfully reenabled {}'s account").format(username)
            log.info("{} reenabled {}'s account".format(request.user, username))
        else:
            context['message'] = _("Unexpected account status")
            return JsonResponse(context, status=400)
        user_account.changed_by = request.user
        user_account.standing_last_changed_at = datetime.datetime.now(UTC)
        user_account.save()

    return JsonResponse(context)


@login_required
@ensure_csrf_cookie
def change_setting(request):
    """JSON call to change a profile setting: Right now, location"""
    # TODO (vshnayder): location is no longer used
    u_prof = UserProfile.objects.get(user=request.user)  # request.user.profile_cache
    if 'location' in request.POST:
        u_prof.location = request.POST['location']
    u_prof.save()

    return JsonResponse({
        "success": True,
        "location": u_prof.location,
    })


class AccountValidationError(Exception):
    def __init__(self, message, field):
        super(AccountValidationError, self).__init__(message)
        self.field = field


@receiver(post_save, sender=User)
def user_signup_handler(sender, **kwargs):  # pylint: disable=W0613
    """
    handler that saves the user Signup Source
    when the user is created
    """
    if 'created' in kwargs and kwargs['created']:
        site = microsite.get_value('SITE_NAME')
        if site:
            user_signup_source = UserSignupSource(user=kwargs['instance'], site=site)
            user_signup_source.save()
            log.info(u'user {} originated from a white labeled "Microsite"'.format(kwargs['instance'].id))


def _do_create_account(post_vars, extended_profile=None):
    """
    Given cleaned post variables, create the User and UserProfile objects, as well as the
    registration for this user.

    Returns a tuple (User, UserProfile, Registration).

    Note: this function is also used for creating test users.
    """
    user = User(username=post_vars['username'],
                email=post_vars['email'],
                is_active=False)
    user.set_password(post_vars['password'])
    registration = Registration()

    # TODO: Rearrange so that if part of the process fails, the whole process fails.
    # Right now, we can have e.g. no registration e-mail sent out and a zombie account
    try:
        user.save()
    except IntegrityError:
        # Figure out the cause of the integrity error
        if len(User.objects.filter(username=post_vars['username'])) > 0:
            raise AccountValidationError(
                _("An account with the Public Username '{username}' already exists.").format(username=post_vars['username']),
                field="username"
            )
        elif len(User.objects.filter(email=post_vars['email'])) > 0:
            raise AccountValidationError(
                _("An account with the Email '{email}' already exists.").format(email=post_vars['email']),
                field="email"
            )
        else:
            raise

    # add this account creation to password history
    # NOTE, this will be a NOP unless the feature has been turned on in configuration
    password_history_entry = PasswordHistory()
    password_history_entry.create(user)

    registration.register(user)

    profile = UserProfile(user=user)
    profile.name = post_vars['name']
    profile.level_of_education = post_vars.get('level_of_education')
    profile.gender = post_vars.get('gender')
    profile.mailing_address = post_vars.get('mailing_address')
    profile.city = post_vars.get('city')
    profile.country = post_vars.get('country')
    profile.goals = post_vars.get('goals')

    # add any extended profile information in the denormalized 'meta' field in the profile
    if extended_profile:
        profile.meta = json.dumps(extended_profile)

    try:
        profile.year_of_birth = int(post_vars['year_of_birth'])
    except (ValueError, KeyError):
        # If they give us garbage, just ignore it instead
        # of asking them to put an integer.
        profile.year_of_birth = None
    try:
        profile.save()
    except Exception:  # pylint: disable=broad-except
        log.exception("UserProfile creation failed for user {id}.".format(id=user.id))
        raise

    UserPreference.set_preference(user, LANGUAGE_KEY, get_language())

    return (user, profile, registration)


@ensure_csrf_cookie
def create_account(request, post_override=None):  # pylint: disable-msg=too-many-statements
    """
    JSON call to create new edX account.
    Used by form in signup_modal.html, which is included into navigation.html
    """
    js = {'success': False}  # pylint: disable-msg=invalid-name

    post_vars = post_override if post_override else request.POST

    # allow for microsites to define their own set of required/optional/hidden fields
    extra_fields = microsite.get_value(
        'REGISTRATION_EXTRA_FIELDS',
        getattr(settings, 'REGISTRATION_EXTRA_FIELDS', {})
    )

    if microsite.get_value('ENABLE_THIRD_PARTY_AUTH', settings.FEATURES.get('ENABLE_THIRD_PARTY_AUTH')) and pipeline.running(request):
        post_vars = dict(post_vars.items())
        post_vars.update({'password': pipeline.make_random_password()})

    # if doing signup for an external authorization, then get email, password, name from the eamap
    # don't use the ones from the form, since the user could have hacked those
    # unless originally we didn't get a valid email or name from the external auth
    do_external_auth = 'ExternalAuthMap' in request.session
    if do_external_auth:
        eamap = request.session['ExternalAuthMap']
        try:
            validate_email(eamap.external_email)
            email = eamap.external_email
        except ValidationError:
            email = post_vars.get('email', '')
        if eamap.external_name.strip() == '':
            name = post_vars.get('name', '')
        else:
            name = eamap.external_name
        password = eamap.internal_password
        post_vars = dict(post_vars.items())
        post_vars.update(dict(email=email, name=name, password=password))
        log.debug(u'In create_account with external_auth: user = %s, email=%s', name, email)

    # Confirm we have a properly formed request
    for req_field in ['username', 'email', 'password', 'name']:
        if req_field not in post_vars:
            js['value'] = _("Error (401 {field}). E-mail us.").format(field=req_field)
            js['field'] = req_field
            return JsonResponse(js, status=400)

    if extra_fields.get('honor_code', 'required') == 'required' and \
            post_vars.get('honor_code', 'false') != u'true':
        js['value'] = _("To enroll, you must follow the honor code.")
        js['field'] = 'honor_code'
        return JsonResponse(js, status=400)

    # Can't have terms of service for certain SHIB users, like at Stanford
    tos_required = (
        not settings.FEATURES.get("AUTH_USE_SHIB") or
        not settings.FEATURES.get("SHIB_DISABLE_TOS") or
        not do_external_auth or
        not eamap.external_domain.startswith(
            external_auth.views.SHIBBOLETH_DOMAIN_PREFIX
        )
    )

    if tos_required:
        if post_vars.get('terms_of_service', 'false') != u'true':
            js['value'] = _("You must accept the terms of service.")
            js['field'] = 'terms_of_service'
            return JsonResponse(js, status=400)

    # Confirm appropriate fields are there.
    # TODO: Check e-mail format is correct.
    # TODO: Confirm e-mail is not from a generic domain (mailinator, etc.)? Not sure if
    # this is a good idea
    # TODO: Check password is sane

    required_post_vars = ['username', 'email', 'name', 'password']
    required_post_vars += [fieldname for fieldname, val in extra_fields.items()
                           if val == 'required']
    if tos_required:
        required_post_vars.append('terms_of_service')

    for field_name in required_post_vars:
        if field_name in ('gender', 'level_of_education'):
            min_length = 1
        else:
            min_length = 2

        if field_name not in post_vars or len(post_vars[field_name]) < min_length:
            error_str = {
                'username': _('Username must be minimum of two characters long'),
                'email': _('A properly formatted e-mail is required'),
                'name': _('Your legal name must be a minimum of two characters long'),
                'password': _('A valid password is required'),
                'terms_of_service': _('Accepting Terms of Service is required'),
                'honor_code': _('Agreeing to the Honor Code is required'),
                'level_of_education': _('A level of education is required'),
                'gender': _('Your gender is required'),
                'year_of_birth': _('Your year of birth is required'),
                'mailing_address': _('Your mailing address is required'),
                'goals': _('A description of your goals is required'),
                'city': _('A city is required'),
                'country': _('A country is required')
            }

            if field_name in error_str:
                js['value'] = error_str[field_name]
            else:
                js['value'] = _('You are missing one or more required fields')

            js['field'] = field_name
            return JsonResponse(js, status=400)

        max_length = 75
        if field_name == 'username':
            max_length = 30

        if field_name in ('email', 'username') and len(post_vars[field_name]) > max_length:
            error_str = {
                'username': _('Username cannot be more than {num} characters long').format(num=max_length),
                'email': _('Email cannot be more than {num} characters long').format(num=max_length)
            }
            js['value'] = error_str[field_name]
            js['field'] = field_name
            return JsonResponse(js, status=400)

    try:
        validate_email(post_vars['email'])
    except ValidationError:
        js['value'] = _("Valid e-mail is required.")
        js['field'] = 'email'
        return JsonResponse(js, status=400)

    try:
        validate_slug(post_vars['username'])
    except ValidationError:
        js['value'] = _("Username should only consist of A-Z and 0-9, with no spaces.")
        js['field'] = 'username'
        return JsonResponse(js, status=400)

    # enforce password complexity as an optional feature
    # but not if we're doing ext auth b/c those pws never get used and are auto-generated so might not pass validation
    if settings.FEATURES.get('ENFORCE_PASSWORD_POLICY', False) and not do_external_auth:
        try:
            password = post_vars['password']

            validate_password_length(password)
            validate_password_complexity(password)
            validate_password_dictionary(password)
        except ValidationError, err:
            js['value'] = _('Password: ') + '; '.join(err.messages)
            js['field'] = 'password'
            return JsonResponse(js, status=400)

    # allow microsites to define 'extended profile fields' which are
    # captured on user signup (for example via an overriden registration.html)
    # and then stored in the UserProfile
    extended_profile_fields = microsite.get_value('extended_profile_fields', [])
    extended_profile = None

    for field in extended_profile_fields:
        if field in post_vars:
            if not extended_profile:
                extended_profile = {}
            extended_profile[field] = post_vars[field]

    # Make sure that password and username fields do not match
    username = post_vars['username']
    password = post_vars['password']
    if username == password:
        js['value'] = _("Username and password fields cannot match")
        js['field'] = 'username'
        return JsonResponse(js, status=400)

    # Ok, looks like everything is legit.  Create the account.
    try:
        with transaction.commit_on_success():
            ret = _do_create_account(post_vars, extended_profile)
    except AccountValidationError as exc:
        return JsonResponse({'success': False, 'value': exc.message, 'field': exc.field}, status=400)

    (user, profile, registration) = ret

    dog_stats_api.increment("common.student.account_created")

    email = post_vars['email']

    # Track the user's registration
    if settings.FEATURES.get('SEGMENT_IO_LMS') and hasattr(settings, 'SEGMENT_IO_LMS_KEY'):
        tracking_context = tracker.get_tracker().resolve_context()
        analytics.identify(user.id, {
            email: email,
            username: username,
        })

        registration_course_id = request.session.get('registration_course_id')
        analytics.track(
            user.id,
            "edx.bi.user.account.registered",
            {
                "category": "conversion",
                "label": registration_course_id
            },
            context={
                'Google Analytics': {
                    'clientId': tracking_context.get('client_id')
                }
            }
        )
        request.session['registration_course_id'] = None

    create_comments_service_user(user)

    context = {
        'name': post_vars['name'],
        'key': registration.activation_key,
    }

    # composes activation email
    subject = render_to_string('emails/activation_email_subject.txt', context)
    # Email subject *must not* contain newlines
    subject = ''.join(subject.splitlines())
    message = render_to_string('emails/activation_email.txt', context)

    # don't send email if we are doing load testing or random user generation for some reason
    if not (settings.FEATURES.get('AUTOMATIC_AUTH_FOR_TESTING')):
        from_address = microsite.get_value(
            'email_from_address',
            settings.DEFAULT_FROM_EMAIL
        )
        try:
            if settings.FEATURES.get('REROUTE_ACTIVATION_EMAIL'):
                dest_addr = settings.FEATURES['REROUTE_ACTIVATION_EMAIL']
                message = ("Activation for %s (%s): %s\n" % (user, user.email, profile.name) +
                           '-' * 80 + '\n\n' + message)
                send_mail(subject, message, from_address, [dest_addr], fail_silently=False)
            else:
                user.email_user(subject, message, from_address)
        except Exception:  # pylint: disable=broad-except
            log.error('Unable to send activation email to user from "{from_address}"'.format(from_address=from_address), exc_info=True)
            js['value'] = _('Could not send activation e-mail.')
            # What is the correct status code to use here? I think it's 500, because
            # the problem is on the server's end -- but also, the account was created.
            # Seems like the core part of the request was successful.
            return JsonResponse(js, status=500)

    # Immediately after a user creates an account, we log them in. They are only
    # logged in until they close the browser. They can't log in again until they click
    # the activation link from the email.
    new_user = authenticate(username=post_vars['username'], password=post_vars['password'])
    login(request, new_user)
    request.session.set_expiry(0)

    # TODO: there is no error checking here to see that the user actually logged in successfully,
    # and is not yet an active user.
    if new_user is not None:
        AUDIT_LOG.info(u"Login success on new account creation - {0}".format(new_user.username))

    if do_external_auth:
        eamap.user = new_user
        eamap.dtsignup = datetime.datetime.now(UTC)
        eamap.save()
        AUDIT_LOG.info("User registered with external_auth %s", post_vars['username'])
        AUDIT_LOG.info('Updated ExternalAuthMap for %s to be %s', post_vars['username'], eamap)

        if settings.FEATURES.get('BYPASS_ACTIVATION_EMAIL_FOR_EXTAUTH'):
            log.info('bypassing activation email')
            new_user.is_active = True
            new_user.save()
            AUDIT_LOG.info(u"Login activated on extauth account - {0} ({1})".format(new_user.username, new_user.email))

    dog_stats_api.increment("common.student.account_created")
    redirect_url = try_change_enrollment(request)

    # Resume the third-party-auth pipeline if necessary.
    if microsite.get_value('ENABLE_THIRD_PARTY_AUTH', settings.FEATURES.get('ENABLE_THIRD_PARTY_AUTH')) and pipeline.running(request):
        running_pipeline = pipeline.get(request)
        redirect_url = pipeline.get_complete_url(running_pipeline['backend'])

    response = JsonResponse({
        'success': True,
        'redirect_url': redirect_url,
    })

    # set the login cookie for the edx marketing site
    # we want this cookie to be accessed via javascript
    # so httponly is set to None

    if request.session.get_expire_at_browser_close():
        max_age = None
        expires = None
    else:
        max_age = request.session.get_expiry_age()
        expires_time = time.time() + max_age
        expires = cookie_date(expires_time)

    response.set_cookie(settings.EDXMKTG_COOKIE_NAME,
                        'true', max_age=max_age,
                        expires=expires, domain=settings.SESSION_COOKIE_DOMAIN,
                        path='/',
                        secure=None,
                        httponly=None)
    return response


def auto_auth(request):
    """
    Create or configure a user account, then log in as that user.

    Enabled only when
    settings.FEATURES['AUTOMATIC_AUTH_FOR_TESTING'] is true.

    Accepts the following querystring parameters:
    * `username`, `email`, and `password` for the user account
    * `full_name` for the user profile (the user's full name; defaults to the username)
    * `staff`: Set to "true" to make the user global staff.
    * `course_id`: Enroll the student in the course with `course_id`
    * `roles`: Comma-separated list of roles to grant the student in the course with `course_id`

    If username, email, or password are not provided, use
    randomly generated credentials.
    """

    # Generate a unique name to use if none provided
    unique_name = uuid.uuid4().hex[0:30]

    # Use the params from the request, otherwise use these defaults
    username = request.GET.get('username', unique_name)
    password = request.GET.get('password', unique_name)
    email = request.GET.get('email', unique_name + "@example.com")
    full_name = request.GET.get('full_name', username)
    is_staff = request.GET.get('staff', None)
    course_id = request.GET.get('course_id', None)
    course_key = None
    if course_id:
        course_key = SlashSeparatedCourseKey.from_deprecated_string(course_id)
    role_names = [v.strip() for v in request.GET.get('roles', '').split(',') if v.strip()]

    # Get or create the user object
    post_data = {
        'username': username,
        'email': email,
        'password': password,
        'name': full_name,
        'honor_code': u'true',
        'terms_of_service': u'true',
    }

    # Attempt to create the account.
    # If successful, this will return a tuple containing
    # the new user object.
    try:
        user, _profile, reg = _do_create_account(post_data)
    except AccountValidationError:
        # Attempt to retrieve the existing user.
        user = User.objects.get(username=username)
        user.email = email
        user.set_password(password)
        user.save()
        reg = Registration.objects.get(user=user)

    # Set the user's global staff bit
    if is_staff is not None:
        user.is_staff = (is_staff == "true")
        user.save()

    # Activate the user
    reg.activate()
    reg.save()

    # Enroll the user in a course
    if course_key is not None:
        CourseEnrollment.enroll(user, course_key)

    # Apply the roles
    for role_name in role_names:
        role = Role.objects.get(name=role_name, course_id=course_key)
        user.roles.add(role)

    # Log in as the user
    user = authenticate(username=username, password=password)
    login(request, user)

    create_comments_service_user(user)

    # Provide the user with a valid CSRF token
    # then return a 200 response
    success_msg = u"Logged in user {0} ({1}) with password {2} and user_id {3}".format(
        username, email, password, user.id
    )
    response = HttpResponse(success_msg)
    response.set_cookie('csrftoken', csrf(request)['csrf_token'])
    return response


@ensure_csrf_cookie
def activate_account(request, key):
    """When link in activation e-mail is clicked"""
    regs = Registration.objects.filter(activation_key=key)
    if len(regs) == 1:
        user_logged_in = request.user.is_authenticated()
        already_active = True
        if not regs[0].user.is_active:
            regs[0].activate()
            already_active = False

        # Enroll student in any pending courses he/she may have if auto_enroll flag is set
        student = User.objects.filter(id=regs[0].user_id)
        if student:
            ceas = CourseEnrollmentAllowed.objects.filter(email=student[0].email)
            for cea in ceas:
                if cea.auto_enroll:
                    CourseEnrollment.enroll(student[0], cea.course_id)

        resp = render_to_response(
            "registration/activation_complete.html",
            {
                'user_logged_in': user_logged_in,
                'already_active': already_active
            }
        )
        return resp
    if len(regs) == 0:
        return render_to_response(
            "registration/activation_invalid.html",
            {'csrf': csrf(request)['csrf_token']}
        )
    return HttpResponse(_("Unknown error. Please e-mail us to let us know how it happened."))


@ensure_csrf_cookie
def password_reset(request):
    """ Attempts to send a password reset e-mail. """
    if request.method != "POST":
        raise Http404

    # Add some rate limiting here by re-using the RateLimitMixin as a helper class
    limiter = BadRequestRateLimiter()
    if limiter.is_rate_limit_exceeded(request):
        AUDIT_LOG.warning("Rate limit exceeded in password_reset")
        return HttpResponseForbidden()

    form = PasswordResetFormNoActive(request.POST)
    if form.is_valid():
        form.save(use_https=request.is_secure(),
                  from_email=settings.DEFAULT_FROM_EMAIL,
                  request=request,
                  domain_override=request.get_host())
    else:
        # bad user? tick the rate limiter counter
        AUDIT_LOG.info("Bad password_reset user passed in.")
        limiter.tick_bad_request_counter(request)

    return JsonResponse({
        'success': True,
        'value': render_to_string('registration/password_reset_done.html', {}),
    })


def password_reset_confirm_wrapper(
    request,
    uidb36=None,
    token=None,
):
    """ A wrapper around django.contrib.auth.views.password_reset_confirm.
        Needed because we want to set the user as active at this step.
    """
    # cribbed from django.contrib.auth.views.password_reset_confirm
    try:
        uid_int = base36_to_int(uidb36)
        user = User.objects.get(id=uid_int)
        user.is_active = True
        user.save()
    except (ValueError, User.DoesNotExist):
        pass

    # tie in password strength enforcement as an optional level of
    # security protection
    err_msg = None

    if request.method == 'POST':
        password = request.POST['new_password1']
        if settings.FEATURES.get('ENFORCE_PASSWORD_POLICY', False):
            try:
                validate_password_length(password)
                validate_password_complexity(password)
                validate_password_dictionary(password)
            except ValidationError, err:
                err_msg = _('Password: ') + '; '.join(err.messages)

        # also, check the password reuse policy
        if not PasswordHistory.is_allowable_password_reuse(user, password):
            if user.is_staff:
                num_distinct = settings.ADVANCED_SECURITY_CONFIG['MIN_DIFFERENT_STAFF_PASSWORDS_BEFORE_REUSE']
            else:
                num_distinct = settings.ADVANCED_SECURITY_CONFIG['MIN_DIFFERENT_STUDENT_PASSWORDS_BEFORE_REUSE']
            err_msg = ungettext(
                "You are re-using a password that you have used recently. You must have {num} distinct password before reusing a previous password.",
                "You are re-using a password that you have used recently. You must have {num} distinct passwords before reusing a previous password.",
                num_distinct
            ).format(num=num_distinct)

        # also, check to see if passwords are getting reset too frequent
        if PasswordHistory.is_password_reset_too_soon(user):
            num_days = settings.ADVANCED_SECURITY_CONFIG['MIN_TIME_IN_DAYS_BETWEEN_ALLOWED_RESETS']
            err_msg = ungettext(
                "You are resetting passwords too frequently. Due to security policies, {num} day must elapse between password resets.",
                "You are resetting passwords too frequently. Due to security policies, {num} days must elapse between password resets.",
                num_days
            ).format(num=num_days)

    if err_msg:
        # We have an password reset attempt which violates some security policy, use the
        # existing Django template to communicate this back to the user
        context = {
            'validlink': True,
            'form': None,
            'title': _('Password reset unsuccessful'),
            'err_msg': err_msg,
        }
        return TemplateResponse(request, 'registration/password_reset_confirm.html', context)
    else:
        # we also want to pass settings.PLATFORM_NAME in as extra_context
        extra_context = {"platform_name": settings.PLATFORM_NAME}

        if request.method == 'POST':
            # remember what the old password hash is before we call down
            old_password_hash = user.password

            result = password_reset_confirm(
                request, uidb36=uidb36, token=token, extra_context=extra_context
            )

            # get the updated user
            updated_user = User.objects.get(id=uid_int)

            # did the password hash change, if so record it in the PasswordHistory
            if updated_user.password != old_password_hash:
                entry = PasswordHistory()
                entry.create(updated_user)

            return result
        else:
            return password_reset_confirm(
                request, uidb36=uidb36, token=token, extra_context=extra_context
            )


def reactivation_email_for_user(user):
    try:
        reg = Registration.objects.get(user=user)
    except Registration.DoesNotExist:
        return JsonResponse({
            "success": False,
            "error": _('No inactive user with this e-mail exists'),
        })  # TODO: this should be status code 400  # pylint: disable=fixme

    context = {
        'name': user.profile.name,
        'key': reg.activation_key,
    }

    subject = render_to_string('emails/activation_email_subject.txt', context)
    subject = ''.join(subject.splitlines())
    message = render_to_string('emails/activation_email.txt', context)

    try:
        user.email_user(subject, message, settings.DEFAULT_FROM_EMAIL)
    except Exception:  # pylint: disable=broad-except
        log.error('Unable to send reactivation email from "{from_address}"'.format(from_address=settings.DEFAULT_FROM_EMAIL), exc_info=True)
        return JsonResponse({
            "success": False,
            "error": _('Unable to send reactivation email')
        })  # TODO: this should be status code 500  # pylint: disable=fixme

    return JsonResponse({"success": True})


@ensure_csrf_cookie
def change_email_request(request):
    """ AJAX call from the profile page. User wants a new e-mail.
    """
    ## Make sure it checks for existing e-mail conflicts
    if not request.user.is_authenticated():
        raise Http404

    user = request.user

    if not user.check_password(request.POST['password']):
        return JsonResponse({
            "success": False,
            "error": _('Invalid password'),
        })  # TODO: this should be status code 400  # pylint: disable=fixme

    new_email = request.POST['new_email']
    try:
        validate_email(new_email)
    except ValidationError:
        return JsonResponse({
            "success": False,
            "error": _('Valid e-mail address required.'),
        })  # TODO: this should be status code 400  # pylint: disable=fixme

    if User.objects.filter(email=new_email).count() != 0:
        ## CRITICAL TODO: Handle case sensitivity for e-mails
        return JsonResponse({
            "success": False,
            "error": _('An account with this e-mail already exists.'),
        })  # TODO: this should be status code 400  # pylint: disable=fixme

    pec_list = PendingEmailChange.objects.filter(user=request.user)
    if len(pec_list) == 0:
        pec = PendingEmailChange()
        pec.user = user
    else:
        pec = pec_list[0]

    pec.new_email = request.POST['new_email']
    pec.activation_key = uuid.uuid4().hex
    pec.save()

    if pec.new_email == user.email:
        pec.delete()
        return JsonResponse({
            "success": False,
            "error": _('Old email is the same as the new email.'),
        })  # TODO: this should be status code 400  # pylint: disable=fixme

    context = {
        'key': pec.activation_key,
        'old_email': user.email,
        'new_email': pec.new_email
    }

    subject = render_to_string('emails/email_change_subject.txt', context)
    subject = ''.join(subject.splitlines())

    message = render_to_string('emails/email_change.txt', context)

    from_address = microsite.get_value(
        'email_from_address',
        settings.DEFAULT_FROM_EMAIL
    )
    try:
        send_mail(subject, message, from_address, [pec.new_email])
    except Exception:  # pylint: disable=broad-except
        log.error('Unable to send email activation link to user from "{from_address}"'.format(from_address=from_address), exc_info=True)
        return JsonResponse({
            "success": False,
            "error": _('Unable to send email activation link. Please try again later.')
        })

    return JsonResponse({"success": True})


@ensure_csrf_cookie
@transaction.commit_manually
def confirm_email_change(request, key):  # pylint: disable=unused-argument
    """
    User requested a new e-mail. This is called when the activation
    link is clicked. We confirm with the old e-mail, and update
    """
    try:
        try:
            pec = PendingEmailChange.objects.get(activation_key=key)
        except PendingEmailChange.DoesNotExist:
            response = render_to_response("invalid_email_key.html", {})
            transaction.rollback()
            return response

        user = pec.user
        address_context = {
            'old_email': user.email,
            'new_email': pec.new_email
        }

        if len(User.objects.filter(email=pec.new_email)) != 0:
            response = render_to_response("email_exists.html", {})
            transaction.rollback()
            return response

        subject = render_to_string('emails/email_change_subject.txt', address_context)
        subject = ''.join(subject.splitlines())
        message = render_to_string('emails/confirm_email_change.txt', address_context)
        u_prof = UserProfile.objects.get(user=user)
        meta = u_prof.get_meta()
        if 'old_emails' not in meta:
            meta['old_emails'] = []
        meta['old_emails'].append([user.email, datetime.datetime.now(UTC).isoformat()])
        u_prof.set_meta(meta)
        u_prof.save()
        # Send it to the old email...
        try:
            user.email_user(subject, message, settings.DEFAULT_FROM_EMAIL)
        except Exception:    # pylint: disable=broad-except
            log.warning('Unable to send confirmation email to old address', exc_info=True)
            response = render_to_response("email_change_failed.html", {'email': user.email})
            transaction.rollback()
            return response

        user.email = pec.new_email
        user.save()
        pec.delete()
        # And send it to the new email...
        try:
            user.email_user(subject, message, settings.DEFAULT_FROM_EMAIL)
        except Exception:  # pylint: disable=broad-except
            log.warning('Unable to send confirmation email to new address', exc_info=True)
            response = render_to_response("email_change_failed.html", {'email': pec.new_email})
            transaction.rollback()
            return response

        response = render_to_response("email_change_successful.html", address_context)
        transaction.commit()
        return response
    except Exception:  # pylint: disable=broad-except
        # If we get an unexpected exception, be sure to rollback the transaction
        transaction.rollback()
        raise


@ensure_csrf_cookie
@require_POST
def change_name_request(request):
    """ Log a request for a new name. """
    if not request.user.is_authenticated():
        raise Http404

    try:
        pnc = PendingNameChange.objects.get(user=request.user.id)
    except PendingNameChange.DoesNotExist:
        pnc = PendingNameChange()
    pnc.user = request.user
    pnc.new_name = request.POST['new_name'].strip()
    pnc.rationale = request.POST['rationale']
    if len(pnc.new_name) < 2:
        return JsonResponse({
            "success": False,
            "error": _('Name required'),
        })  # TODO: this should be status code 400  # pylint: disable=fixme
    pnc.save()

    # The following automatically accepts name change requests. Remove this to
    # go back to the old system where it gets queued up for admin approval.
    accept_name_change_by_id(pnc.id)

    return JsonResponse({"success": True})


@ensure_csrf_cookie
def pending_name_changes(request):
    """ Web page which allows staff to approve or reject name changes. """
    if not request.user.is_staff:
        raise Http404

    students = []
    for change in PendingNameChange.objects.all():
        profile = UserProfile.objects.get(user=change.user)
        students.append({
            "new_name": change.new_name,
            "rationale": change.rationale,
            "old_name": profile.name,
            "email": change.user.email,
            "uid": change.user.id,
            "cid": change.id,
        })

    return render_to_response("name_changes.html", {"students": students})


@ensure_csrf_cookie
def reject_name_change(request):
    """ JSON: Name change process. Course staff clicks 'reject' on a given name change """
    if not request.user.is_staff:
        raise Http404

    try:
        pnc = PendingNameChange.objects.get(id=int(request.POST['id']))
    except PendingNameChange.DoesNotExist:
        return JsonResponse({
            "success": False,
            "error": _('Invalid ID'),
        })  # TODO: this should be status code 400  # pylint: disable=fixme

    pnc.delete()
    return JsonResponse({"success": True})


def accept_name_change_by_id(uid):
    """
    Accepts the pending name change request for the user represented
    by user id `uid`.
    """
    try:
        pnc = PendingNameChange.objects.get(id=uid)
    except PendingNameChange.DoesNotExist:
        return JsonResponse({
            "success": False,
            "error": _('Invalid ID'),
        })  # TODO: this should be status code 400  # pylint: disable=fixme

    user = pnc.user
    u_prof = UserProfile.objects.get(user=user)

    # Save old name
    meta = u_prof.get_meta()
    if 'old_names' not in meta:
        meta['old_names'] = []
    meta['old_names'].append([u_prof.name, pnc.rationale, datetime.datetime.now(UTC).isoformat()])
    u_prof.set_meta(meta)

    u_prof.name = pnc.new_name
    u_prof.save()
    pnc.delete()

    return JsonResponse({"success": True})


@ensure_csrf_cookie
def accept_name_change(request):
    """ JSON: Name change process. Course staff clicks 'accept' on a given name change

    We used this during the prototype but now we simply record name changes instead
    of manually approving them. Still keeping this around in case we want to go
    back to this approval method.
    """
    if not request.user.is_staff:
        raise Http404

    return accept_name_change_by_id(int(request.POST['id']))


@require_POST
@login_required
@ensure_csrf_cookie
def change_email_settings(request):
    """Modify logged-in user's setting for receiving emails from a course."""
    user = request.user

    course_id = request.POST.get("course_id")
    course_key = SlashSeparatedCourseKey.from_deprecated_string(course_id)
    receive_emails = request.POST.get("receive_emails")
    if receive_emails:
        optout_object = Optout.objects.filter(user=user, course_id=course_key)
        if optout_object:
            optout_object.delete()
        log.info(u"User {0} ({1}) opted in to receive emails from course {2}".format(user.username, user.email, course_id))
        track.views.server_track(request, "change-email-settings", {"receive_emails": "yes", "course": course_id}, page='dashboard')
    else:
        Optout.objects.get_or_create(user=user, course_id=course_key)
        log.info(u"User {0} ({1}) opted out of receiving emails from course {2}".format(user.username, user.email, course_id))
        track.views.server_track(request, "change-email-settings", {"receive_emails": "no", "course": course_id}, page='dashboard')

    return JsonResponse({"success": True})<|MERGE_RESOLUTION|>--- conflicted
+++ resolved
@@ -887,7 +887,6 @@
                     username=username, backend_name=backend_name))
             return HttpResponseBadRequest(
                 _("You've successfully logged into your {provider_name} account, but this account isn't linked with an {platform_name} account yet.").format(
-<<<<<<< HEAD
                     platform_name=settings.PLATFORM_NAME, provider_name=requested_provider.NAME
                 )
                 + "<br/><br/>" +
@@ -899,14 +898,6 @@
                 _("If you don't have an {platform_name} account yet, click <strong>Register Now</strong> at the top of the page.").format(
                     platform_name=settings.PLATFORM_NAME
                 ),
-=======
-                      platform_name=settings.PLATFORM_NAME, provider_name=requested_provider.NAME)
-                  + "<br/><br/>" + _("Use your {platform_name} username and password to log into {platform_name} below, "
-                  "and then link your {platform_name} account with {provider_name} from your dashboard.").format(
-                      platform_name=settings.PLATFORM_NAME, provider_name=requested_provider.NAME)
-                  + "<br/><br/>" + _("If you don't have an {platform_name} account yet, click <strong>Register Now</strong> at the top of the page.").format(
-                      platform_name=settings.PLATFORM_NAME),
->>>>>>> 789193ef
                 content_type="text/plain",
                 status=401
             )
