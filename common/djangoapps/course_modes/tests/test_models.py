"""
This file demonstrates writing tests using the unittest module. These will pass
when you run "manage.py test".

Replace this with more appropriate tests for your application.
"""

from datetime import datetime, timedelta
import itertools

import ddt
from django.core.exceptions import ValidationError
from django.test import TestCase
from opaque_keys.edx.locations import SlashSeparatedCourseKey
from opaque_keys.edx.locator import CourseLocator
import pytz

from course_modes.helpers import enrollment_mode_display
from course_modes.models import CourseMode, Mode
from course_modes.tests.factories import CourseModeFactory


@ddt.ddt
class CourseModeModelTest(TestCase):
    """
    Tests for the CourseMode model
    """

    def setUp(self):
        super(CourseModeModelTest, self).setUp()
        self.course_key = SlashSeparatedCourseKey('Test', 'TestCourse', 'TestCourseRun')
        CourseMode.objects.all().delete()

    def create_mode(
            self,
            mode_slug,
            mode_name,
            min_price=0,
            suggested_prices='',
            currency='usd',
            expiration_datetime=None,
    ):
        """
        Create a new course mode
        """
        return CourseMode.objects.get_or_create(
            course_id=self.course_key,
            mode_display_name=mode_name,
            mode_slug=mode_slug,
            min_price=min_price,
            suggested_prices=suggested_prices,
            currency=currency,
            _expiration_datetime=expiration_datetime,
        )

    def test_save(self):
        """ Verify currency is always lowercase. """
        cm, __ = self.create_mode('honor', 'honor', 0, '', 'USD')
        self.assertEqual(cm.currency, 'usd')

        cm.currency = 'GHS'
        cm.save()
        self.assertEqual(cm.currency, 'ghs')

    def test_modes_for_course_empty(self):
        """
        If we can't find any modes, we should get back the default mode
        """
        # shouldn't be able to find a corresponding course
        modes = CourseMode.modes_for_course(self.course_key)
        self.assertEqual([CourseMode.DEFAULT_MODE], modes)

    def test_nodes_for_course_single(self):
        """
        Find the modes for a course with only one mode
        """

        self.create_mode('verified', 'Verified Certificate', 10)
        modes = CourseMode.modes_for_course(self.course_key)
        mode = Mode(u'verified', u'Verified Certificate', 10, '', 'usd', None, None, None, None)
        self.assertEqual([mode], modes)

        modes_dict = CourseMode.modes_for_course_dict(self.course_key)
        self.assertEqual(modes_dict['verified'], mode)
        self.assertEqual(CourseMode.mode_for_course(self.course_key, 'verified'),
                         mode)

    def test_modes_for_course_multiple(self):
        """
        Finding the modes when there's multiple modes
        """
        mode1 = Mode(u'honor', u'Honor Code Certificate', 0, '', 'usd', None, None, None, None)
        mode2 = Mode(u'verified', u'Verified Certificate', 10, '', 'usd', None, None, None, None)
        set_modes = [mode1, mode2]
        for mode in set_modes:
            self.create_mode(mode.slug, mode.name, mode.min_price, mode.suggested_prices)

        modes = CourseMode.modes_for_course(self.course_key)
        self.assertEqual(modes, set_modes)
        self.assertEqual(mode1, CourseMode.mode_for_course(self.course_key, u'honor'))
        self.assertEqual(mode2, CourseMode.mode_for_course(self.course_key, u'verified'))
        self.assertIsNone(CourseMode.mode_for_course(self.course_key, 'DNE'))

    def test_min_course_price_for_currency(self):
        """
        Get the min course price for a course according to currency
        """
        # no modes, should get 0
        self.assertEqual(0, CourseMode.min_course_price_for_currency(self.course_key, 'usd'))

        # create some modes
        mode1 = Mode(u'honor', u'Honor Code Certificate', 10, '', 'usd', None, None, None, None)
        mode2 = Mode(u'verified', u'Verified Certificate', 20, '', 'usd', None, None, None, None)
        mode3 = Mode(u'honor', u'Honor Code Certificate', 80, '', 'cny', None, None, None, None)
        set_modes = [mode1, mode2, mode3]
        for mode in set_modes:
            self.create_mode(mode.slug, mode.name, mode.min_price, mode.suggested_prices, mode.currency)

        self.assertEqual(10, CourseMode.min_course_price_for_currency(self.course_key, 'usd'))
        self.assertEqual(80, CourseMode.min_course_price_for_currency(self.course_key, 'cny'))

    def test_modes_for_course_expired(self):
        expired_mode, _status = self.create_mode('verified', 'Verified Certificate', 10)
        expired_mode.expiration_datetime = datetime.now(pytz.UTC) + timedelta(days=-1)
        expired_mode.save()
        modes = CourseMode.modes_for_course(self.course_key)
        self.assertEqual([CourseMode.DEFAULT_MODE], modes)

        mode1 = Mode(u'honor', u'Honor Code Certificate', 0, '', 'usd', None, None, None, None)
        self.create_mode(mode1.slug, mode1.name, mode1.min_price, mode1.suggested_prices)
        modes = CourseMode.modes_for_course(self.course_key)
        self.assertEqual([mode1], modes)

        expiration_datetime = datetime.now(pytz.UTC) + timedelta(days=1)
        expired_mode.expiration_datetime = expiration_datetime
        expired_mode.save()
        expired_mode_value = Mode(
            u'verified',
            u'Verified Certificate',
            10,
            '',
            'usd',
            expiration_datetime,
            None,
            None,
            None
        )
        modes = CourseMode.modes_for_course(self.course_key)
        self.assertEqual([expired_mode_value, mode1], modes)

        modes = CourseMode.modes_for_course(SlashSeparatedCourseKey('TestOrg', 'TestCourse', 'TestRun'))
        self.assertEqual([CourseMode.DEFAULT_MODE], modes)

    def test_verified_mode_for_course(self):
        self.create_mode('verified', 'Verified Certificate', 10)

        mode = CourseMode.verified_mode_for_course(self.course_key)

        self.assertEqual(mode.slug, 'verified')

        # verify that the professional mode is preferred
        self.create_mode('professional', 'Professional Education Verified Certificate', 10)

        mode = CourseMode.verified_mode_for_course(self.course_key)

        self.assertEqual(mode.slug, 'professional')

    def test_course_has_payment_options(self):
        # Has no payment options.
        honor, _ = self.create_mode('honor', 'Honor')
        self.assertFalse(CourseMode.has_payment_options(self.course_key))

        # Now we do have a payment option.
        verified, _ = self.create_mode('verified', 'Verified', min_price=5)
        self.assertTrue(CourseMode.has_payment_options(self.course_key))

        # Remove the verified option.
        verified.delete()
        self.assertFalse(CourseMode.has_payment_options(self.course_key))

        # Finally, give the honor mode payment options
        honor.suggested_prices = '5, 10, 15'
        honor.save()
        self.assertTrue(CourseMode.has_payment_options(self.course_key))

    def test_course_has_payment_options_with_no_id_professional(self):
        # Has payment options.
        self.create_mode('no-id-professional', 'no-id-professional', min_price=5)
        self.assertTrue(CourseMode.has_payment_options(self.course_key))

    @ddt.data(
        ([], True),
        ([("honor", 0), ("audit", 0), ("verified", 100)], True),
        ([("honor", 100)], False),
        ([("professional", 100)], False),
        ([("no-id-professional", 100)], False),
    )
    @ddt.unpack
    def test_can_auto_enroll(self, modes_and_prices, can_auto_enroll):
        # Create the modes and min prices
        for mode_slug, min_price in modes_and_prices:
            self.create_mode(mode_slug, mode_slug.capitalize(), min_price=min_price)

        # Verify that we can or cannot auto enroll
        self.assertEqual(CourseMode.can_auto_enroll(self.course_key), can_auto_enroll)

    @ddt.data(
        ([], None),
        (["honor", "audit", "verified"], "honor"),
        (["honor", "audit"], "honor"),
        (["audit", "verified"], "audit"),
        (["professional"], None),
        (["no-id-professional"], None),
        (["credit", "audit", "verified"], "audit"),
        (["credit"], None),
    )
    @ddt.unpack
    def test_auto_enroll_mode(self, modes, result):
        # Verify that the proper auto enroll mode is returned
        self.assertEqual(CourseMode.auto_enroll_mode(self.course_key, modes), result)

    def test_all_modes_for_courses(self):
        now = datetime.now(pytz.UTC)
        future = now + timedelta(days=1)
        past = now - timedelta(days=1)

        # Unexpired, no expiration date
        CourseModeFactory.create(
            course_id=self.course_key,
            mode_display_name="Honor No Expiration",
            mode_slug="honor_no_expiration",
            expiration_datetime=None
        )

        # Unexpired, expiration date in future
        CourseModeFactory.create(
            course_id=self.course_key,
            mode_display_name="Honor Not Expired",
            mode_slug="honor_not_expired",
            expiration_datetime=future
        )

        # Expired
        CourseModeFactory.create(
            course_id=self.course_key,
            mode_display_name="Verified Expired",
            mode_slug="verified_expired",
            expiration_datetime=past
        )

        # We should get all of these back when querying for *all* course modes,
        # including ones that have expired.
        other_course_key = CourseLocator(org="not", course="a", run="course")
        all_modes = CourseMode.all_modes_for_courses([self.course_key, other_course_key])
        self.assertEqual(len(all_modes[self.course_key]), 3)
        self.assertEqual(all_modes[self.course_key][0].name, "Honor No Expiration")
        self.assertEqual(all_modes[self.course_key][1].name, "Honor Not Expired")
        self.assertEqual(all_modes[self.course_key][2].name, "Verified Expired")

        # Check that we get a default mode for when no course mode is available
        self.assertEqual(len(all_modes[other_course_key]), 1)
        self.assertEqual(all_modes[other_course_key][0], CourseMode.DEFAULT_MODE)

    @ddt.data('', 'no-id-professional', 'professional', 'verified')
    def test_course_has_professional_mode(self, mode):
        # check the professional mode.

        self.create_mode(mode, 'course mode', 10)
        modes_dict = CourseMode.modes_for_course_dict(self.course_key)

        if mode in ['professional', 'no-id-professional']:
            self.assertTrue(CourseMode.has_professional_mode(modes_dict))
        else:
            self.assertFalse(CourseMode.has_professional_mode(modes_dict))

    @ddt.data('no-id-professional', 'professional', 'verified')
    def test_course_is_professional_mode(self, mode):
        # check that tuple has professional mode

        course_mode, __ = self.create_mode(mode, 'course mode', 10)
        if mode in ['professional', 'no-id-professional']:
            self.assertTrue(CourseMode.is_professional_mode(course_mode.to_tuple()))
        else:
            self.assertFalse(CourseMode.is_professional_mode(course_mode.to_tuple()))

    def test_course_is_professional_mode_with_invalid_tuple(self):
        # check that tuple has professional mode with None
        self.assertFalse(CourseMode.is_professional_mode(None))

    @ddt.data(
        ('no-id-professional', False),
        ('professional', True),
        ('verified', True),
        ('honor', False),
        ('audit', False)
    )
    @ddt.unpack
    def test_is_verified_slug(self, mode_slug, is_verified):
        # check that mode slug is verified or not
        if is_verified:
            self.assertTrue(CourseMode.is_verified_slug(mode_slug))
        else:
            self.assertFalse(CourseMode.is_verified_slug(mode_slug))

    @ddt.data(*itertools.product(
        (
            CourseMode.HONOR,
            CourseMode.AUDIT,
            CourseMode.VERIFIED,
            CourseMode.PROFESSIONAL,
            CourseMode.NO_ID_PROFESSIONAL_MODE
        ),
        (datetime.now(), None),
    ))
    @ddt.unpack
    def test_invalid_mode_expiration(self, mode_slug, exp_dt):
        is_error_expected = CourseMode.is_professional_slug(mode_slug) and exp_dt is not None
        try:
            self.create_mode(mode_slug=mode_slug, mode_name=mode_slug.title(), expiration_datetime=exp_dt, min_price=10)
            self.assertFalse(is_error_expected, "Expected a ValidationError to be thrown.")
        except ValidationError as exc:
            self.assertTrue(is_error_expected, "Did not expect a ValidationError to be thrown.")
            self.assertEqual(
                exc.messages,
                [u"Professional education modes are not allowed to have expiration_datetime set."],
            )

    @ddt.data(
        ("verified", "verify_need_to_verify"),
        ("verified", "verify_submitted"),
        ("verified", "verify_approved"),
        ("verified", 'dummy'),
        ("verified", None),
        ('honor', None),
        ('honor', 'dummy'),
        ('audit', None),
        ('professional', None),
        ('no-id-professional', None),
        ('no-id-professional', 'dummy')
    )
    @ddt.unpack
    def test_enrollment_mode_display(self, mode, verification_status):
        if mode == "verified":
            self.assertEqual(
                enrollment_mode_display(mode, verification_status, self.course_key),
                self._enrollment_display_modes_dicts(verification_status)
            )
            self.assertEqual(
                enrollment_mode_display(mode, verification_status, self.course_key),
                self._enrollment_display_modes_dicts(verification_status)
            )
            self.assertEqual(
                enrollment_mode_display(mode, verification_status, self.course_key),
                self._enrollment_display_modes_dicts(verification_status)
            )
        elif mode == "honor":
            self.assertEqual(
                enrollment_mode_display(mode, verification_status, self.course_key),
                self._enrollment_display_modes_dicts(mode)
            )
        elif mode == "audit":
            self.assertEqual(
                enrollment_mode_display(mode, verification_status, self.course_key),
                self._enrollment_display_modes_dicts(mode)
            )
        elif mode == "professional":
            self.assertEqual(
                enrollment_mode_display(mode, verification_status, self.course_key),
                self._enrollment_display_modes_dicts(mode)
            )

    @ddt.data(
        (['honor', 'verified', 'credit'], ['honor', 'verified']),
        (['professional', 'credit'], ['professional']),
    )
    @ddt.unpack
    def test_hide_credit_modes(self, available_modes, expected_selectable_modes):
        # Create the course modes
        for mode in available_modes:
            CourseModeFactory.create(
                course_id=self.course_key,
                mode_display_name=mode,
                mode_slug=mode,
            )

        # Check the selectable modes, which should exclude credit
        selectable_modes = CourseMode.modes_for_course_dict(self.course_key)
        self.assertItemsEqual(selectable_modes.keys(), expected_selectable_modes)

        # When we get all unexpired modes, we should see credit as well
        all_modes = CourseMode.modes_for_course_dict(self.course_key, only_selectable=False)
        self.assertItemsEqual(all_modes.keys(), available_modes)

    def _enrollment_display_modes_dicts(self, dict_type):
        """
        Helper function to generate the enrollment display mode dict.
        """
        dict_keys = ['enrollment_title', 'enrollment_value', 'show_image', 'image_alt', 'display_mode']
        display_values = {
            "verify_need_to_verify": ["Your verification is pending", "Verified: Pending Verification", True,
                                      'ID verification pending', 'verified'],
            "verify_approved": ["You're enrolled as a verified student", "Verified", True, 'ID Verified Ribbon/Badge',
                                'verified'],
            "verify_none": ["", "", False, '', 'audit'],
            "honor": ["You're enrolled as an honor code student", "Honor Code", False, '', 'honor'],
            "audit": ["", "", False, '', 'audit'],
            "professional": ["You're enrolled as a professional education student", "Professional Ed", False, '',
                             'professional']
        }
        if dict_type in ['verify_need_to_verify', 'verify_submitted']:
            return dict(zip(dict_keys, display_values.get('verify_need_to_verify')))
        elif dict_type is None or dict_type == 'dummy':
            return dict(zip(dict_keys, display_values.get('verify_none')))
        else:
            return dict(zip(dict_keys, display_values.get(dict_type)))

    def test_expiration_datetime_explicitly_set(self):
        """ Verify that setting the expiration_date property sets the explicit flag. """
        verified_mode, __ = self.create_mode('verified', 'Verified Certificate', 10)
        now = datetime.now()
        verified_mode.expiration_datetime = now

        self.assertTrue(verified_mode.expiration_datetime_is_explicit)
        self.assertEqual(verified_mode.expiration_datetime, now)

    def test_expiration_datetime_not_explicitly_set(self):
        """ Verify that setting the _expiration_date property does not set the explicit flag. """
        verified_mode, __ = self.create_mode('verified', 'Verified Certificate', 10)
        now = datetime.now()
        verified_mode._expiration_datetime = now  # pylint: disable=protected-access

        self.assertFalse(verified_mode.expiration_datetime_is_explicit)
        self.assertEqual(verified_mode.expiration_datetime, now)

    def test_expiration_datetime_explicitly_set_to_none(self):
        """ Verify that setting the _expiration_date property does not set the explicit flag. """
<<<<<<< HEAD
        verified_mode, __ = self.create_mode('verified', 'Verified Certificate')
=======
        verified_mode, __ = self.create_mode('verified', 'Verified Certificate', 10)
>>>>>>> abd9920e
        self.assertFalse(verified_mode.expiration_datetime_is_explicit)

        verified_mode.expiration_datetime = None
        self.assertFalse(verified_mode.expiration_datetime_is_explicit)
        self.assertIsNone(verified_mode.expiration_datetime)

    @ddt.data(
        (CourseMode.AUDIT, False),
        (CourseMode.HONOR, True),
        (CourseMode.VERIFIED, True),
        (CourseMode.CREDIT_MODE, True),
        (CourseMode.PROFESSIONAL, True),
        (CourseMode.NO_ID_PROFESSIONAL_MODE, True),
    )
    @ddt.unpack
    def test_eligible_for_cert(self, mode_slug, expected_eligibility):
        """Verify that non-audit modes are eligible for a cert."""
<<<<<<< HEAD
        self.assertEqual(CourseMode.is_eligible_for_certificate(mode_slug), expected_eligibility)
=======
        self.assertEqual(CourseMode.is_eligible_for_certificate(mode_slug), expected_eligibility)

    @ddt.data(
        (CourseMode.AUDIT, False),
        (CourseMode.HONOR, False),
        (CourseMode.VERIFIED, True),
        (CourseMode.CREDIT_MODE, False),
        (CourseMode.PROFESSIONAL, True),
        (CourseMode.NO_ID_PROFESSIONAL_MODE, False),
    )
    @ddt.unpack
    def test_verified_min_price(self, mode_slug, is_error_expected):
        """Verify that verified modes have a price."""
        try:
            self.create_mode(mode_slug=mode_slug, mode_name=mode_slug.title(), min_price=0)
        except ValidationError:
            self.assertTrue(is_error_expected, "Did not expect a ValidationError to be thrown.")
        else:
            self.assertFalse(is_error_expected, "Expected a ValidationError to be thrown.")
>>>>>>> abd9920e
<|MERGE_RESOLUTION|>--- conflicted
+++ resolved
@@ -434,11 +434,7 @@
 
     def test_expiration_datetime_explicitly_set_to_none(self):
         """ Verify that setting the _expiration_date property does not set the explicit flag. """
-<<<<<<< HEAD
-        verified_mode, __ = self.create_mode('verified', 'Verified Certificate')
-=======
         verified_mode, __ = self.create_mode('verified', 'Verified Certificate', 10)
->>>>>>> abd9920e
         self.assertFalse(verified_mode.expiration_datetime_is_explicit)
 
         verified_mode.expiration_datetime = None
@@ -456,9 +452,6 @@
     @ddt.unpack
     def test_eligible_for_cert(self, mode_slug, expected_eligibility):
         """Verify that non-audit modes are eligible for a cert."""
-<<<<<<< HEAD
-        self.assertEqual(CourseMode.is_eligible_for_certificate(mode_slug), expected_eligibility)
-=======
         self.assertEqual(CourseMode.is_eligible_for_certificate(mode_slug), expected_eligibility)
 
     @ddt.data(
@@ -477,5 +470,4 @@
         except ValidationError:
             self.assertTrue(is_error_expected, "Did not expect a ValidationError to be thrown.")
         else:
-            self.assertFalse(is_error_expected, "Expected a ValidationError to be thrown.")
->>>>>>> abd9920e
+            self.assertFalse(is_error_expected, "Expected a ValidationError to be thrown.")